/*
 * PulseAudio output driver. This file is part of Shairport.
 * Copyright (c) Paul Lietar 2013
 * All rights reserved.
 *
 * Permission is hereby granted, free of charge, to any person
 * obtaining a copy of this software and associated documentation
 * files (the "Software"), to deal in the Software without
 * restriction, including without limitation the rights to use,
 * copy, modify, merge, publish, distribute, sublicense, and/or
 * sell copies of the Software, and to permit persons to whom the
 * Software is furnished to do so, subject to the following conditions:
 *
 * The above copyright notice and this permission notice shall be
 * included in all copies or substantial portions of the Software.
 *
 * THE SOFTWARE IS PROVIDED "AS IS", WITHOUT WARRANTY OF ANY KIND,
 * EXPRESS OR IMPLIED, INCLUDING BUT NOT LIMITED TO THE WARRANTIES
 * OF MERCHANTABILITY, FITNESS FOR A PARTICULAR PURPOSE AND
 * NONINFRINGEMENT. IN NO EVENT SHALL THE AUTHORS OR COPYRIGHT
 * HOLDERS BE LIABLE FOR ANY CLAIM, DAMAGES OR OTHER LIABILITY,
 * WHETHER IN AN ACTION OF CONTRACT, TORT OR OTHERWISE, ARISING
 * FROM, OUT OF OR IN CONNECTION WITH THE SOFTWARE OR THE USE OR
 * OTHER DEALINGS IN THE SOFTWARE.
 */


#include <stdio.h>
#include <unistd.h>
#include <memory.h>
#include <pulse/simple.h>
#include <pulse/error.h>
#include "common.h"
#include "audio.h"

static pa_simple *pa_dev = NULL;
static int pa_error;

static void help(void) {
    printf("    -a server           set the server name\n"
           "    -s sink             set the output sink\n"
           "    -n name             set the application name, as seen by PulseAudio\n"
           "                            defaults to the access point name\n"
          );
}

static int init(int argc, char **argv) {
    char *pa_server = NULL;
    char *pa_sink = NULL;
    char *pa_appname = config.apname;

    optind = 1; // optind=0 is equivalent to optind=1 plus special behaviour
    argv--;     // so we shift the arguments to satisfy getopt()
    argc++;

    // some platforms apparently require optreset = 1; - which?
    int opt;
    while ((opt = getopt(argc, argv, "a:s:n:")) > 0) {
        switch (opt) {
            case 'a':
                pa_server = optarg;
                break;
            case 's':
                pa_sink = optarg;
                break;
            case 'n':
                pa_appname = optarg;
                break;
            default:
                help();
                die("Invalid audio option -%c specified", opt);
        }
    }

    if (optind < argc)
        die("Invalid audio argument: %s", argv[optind]);

    static const pa_sample_spec ss = {
            .format = PA_SAMPLE_S16LE,
            .rate = 44100,
            .channels = 2
    };

    pa_dev = pa_simple_new(pa_server,
            pa_appname,
            PA_STREAM_PLAYBACK,
            pa_sink,
            "Shairport Stream",
            &ss, NULL, NULL,
            &pa_error);

    if (!pa_dev)
        die("Could not connect to pulseaudio server: %s", pa_strerror(pa_error));

    return 0;
}

static void deinit(void) {
    if (pa_dev)
        pa_simple_free(pa_dev);
    pa_dev = NULL;
}

static void start(int sample_rate) {
    if (sample_rate != 44100)
        die("unexpected sample rate!");
}

static void play(short buf[], int samples) {
    if( pa_simple_write(pa_dev, (char *)buf, (size_t)samples * 4, &pa_error) < 0 )
        fprintf(stderr, __FILE__": pa_simple_write() failed: %s\n", pa_strerror(pa_error));
}

static void stop(void) {
    if (pa_simple_drain(pa_dev, &pa_error) < 0)
        fprintf(stderr, __FILE__": pa_simple_drain() failed: %s\n", pa_strerror(pa_error));
}

static long long get_delay() {
<<<<<<< HEAD
  pa_usec_t latency = (pa_usec_t) -1;
  pa_simple_get_latency(pa_dev, &pa_error);
=======
  pa_usec_t latency;
  latency = pa_simple_get_latency(pa_dev, &pa_error);
>>>>>>> 479e3192
  if (pa_error < 0 )
  {
    latency = (pa_usec_t) 0;
    fprintf(stderr, __FILE__": get_delay() failed: %s\n", pa_strerror(pa_error));
  }

  return (long long)latency;
}

audio_output audio_pulse = {
    .name = "pulse",
    .help = &help,
    .init = &init,
    .deinit = &deinit,
    .start = &start,
    .stop = &stop,
    .play = &play,
    .volume = NULL,
    .get_delay = &get_delay
};
<|MERGE_RESOLUTION|>--- conflicted
+++ resolved
@@ -117,13 +117,8 @@
 }
 
 static long long get_delay() {
-<<<<<<< HEAD
-  pa_usec_t latency = (pa_usec_t) -1;
-  pa_simple_get_latency(pa_dev, &pa_error);
-=======
   pa_usec_t latency;
   latency = pa_simple_get_latency(pa_dev, &pa_error);
->>>>>>> 479e3192
   if (pa_error < 0 )
   {
     latency = (pa_usec_t) 0;
