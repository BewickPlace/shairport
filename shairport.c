--- conflicted
+++ resolved
@@ -136,11 +136,7 @@
 
     int opt;
     while ((opt = getopt_long(argc, argv,
-<<<<<<< HEAD
-                              "+hdvP:l:e:p:a:o:b:B:E:wm:",
-=======
                               "+hdvP:l:e:p:a:o:b:t:B:E:m:",
->>>>>>> cf8d9d58
                               long_options, NULL)) > 0) {
         switch (opt) {
             default:
