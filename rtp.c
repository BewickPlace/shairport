/*
 * Apple RTP protocol handler. This file is part of Shairport.
 * Copyright (c) James Laird 2013
 * All rights reserved.
 *
 * Permission is hereby granted, free of charge, to any person
 * obtaining a copy of this software and associated documentation
 * files (the "Software"), to deal in the Software without
 * restriction, including without limitation the rights to use,
 * copy, modify, merge, publish, distribute, sublicense, and/or
 * sell copies of the Software, and to permit persons to whom the
 * Software is furnished to do so, subject to the following conditions:
 *
 * The above copyright notice and this permission notice shall be
 * included in all copies or substantial portions of the Software.
 *
 * THE SOFTWARE IS PROVIDED "AS IS", WITHOUT WARRANTY OF ANY KIND,
 * EXPRESS OR IMPLIED, INCLUDING BUT NOT LIMITED TO THE WARRANTIES
 * OF MERCHANTABILITY, FITNESS FOR A PARTICULAR PURPOSE AND
 * NONINFRINGEMENT. IN NO EVENT SHALL THE AUTHORS OR COPYRIGHT
 * HOLDERS BE LIABLE FOR ANY CLAIM, DAMAGES OR OTHER LIABILITY,
 * WHETHER IN AN ACTION OF CONTRACT, TORT OR OTHERWISE, ARISING
 * FROM, OUT OF OR IN CONNECTION WITH THE SOFTWARE OR THE USE OR
 * OTHER DEALINGS IN THE SOFTWARE.
 */

#include <pthread.h>
#include <signal.h>
#include <unistd.h>
#include <memory.h>
#include <sys/types.h>
#include <sys/socket.h>
#include <netinet/in.h>
#include <netdb.h>
#include "config.h"
#include "common.h"
#include "player.h"
#ifdef MACH_TIME
#include <mach/mach.h>
#include <mach/clock.h>
#endif

#define NTPCACHESIZE 7

#define NTPCACHESIZE 7

// only one RTP session can be active at a time.
static int running = 0;
static int please_shutdown;

static SOCKADDR rtp_client;
static SOCKADDR rtp_timing;
static int server_sock;
static int timing_sock;
static pthread_t rtp_thread;
static pthread_t ntp_receive_thread;
static pthread_t ntp_send_thread;
long long ntp_cache[NTPCACHESIZE + 1];
static int strict_rtp;

void rtp_record(int rtp_mode){
<<<<<<< HEAD
    debug(2, "Setting strict_rtp tp %d\n", rtp_mode);
    strict_rtp= rtp_mode;
=======
    debug(2, "Setting strict_rtp to %d\n", rtp_mode);
    strict_rtp = rtp_mode;
}

static void get_current_time(struct timespec *tsp) {
#ifdef MACH_TIME
    kern_return_t retval = KERN_SUCCESS;
    clock_serv_t cclock;
    mach_timespec_t mts;

    host_get_clock_service(mach_host_self(), SYSTEM_CLOCK, &cclock);
    retval = clock_get_time(cclock, &mts);
    mach_port_deallocate(mach_task_self(), cclock);

    tsp->tv_sec = mts.tv_sec;
    tsp->tv_nsec = mts.tv_nsec;
#else
    clock_gettime(CLOCK_MONOTONIC, tsp);
#endif
>>>>>>> 0a3123c2
}

static void reset_ntp_cache() {
    int i;
    for (i = 0; i < NTPCACHESIZE; i++) {
        ntp_cache[i] = LLONG_MIN;
    }
<<<<<<< HEAD
    ntp_cache[LLONG_MIN] = 0;
=======
    ntp_cache[NTPCACHESIZE] = 0;
>>>>>>> 0a3123c2
}

long long get_ntp_offset() {
    return ntp_cache[NTPCACHESIZE];
}

static void update_ntp_cache(long long offset, long long arrival_time) {
    // average the offsets, filter out outliers

    int i, d, minindex, maxindex;
    long long total;

    for (i = 0; i < (NTPCACHESIZE - 1);  i++) {
        ntp_cache[i] = ntp_cache[i+1];
    }
    ntp_cache[NTPCACHESIZE - 1] = offset;

    d = 0;
<<<<<<< HEAD
    minindex =0;
=======
    minindex = 0;
>>>>>>> 0a3123c2
    maxindex = 0;
    for (i = 0; i < NTPCACHESIZE; i++) {
        if (ntp_cache[i] != LLONG_MIN) {
            d++;
            minindex = (ntp_cache[i] < ntp_cache[minindex] ? i : minindex);
            maxindex = (ntp_cache[i] > ntp_cache[maxindex] ? i : maxindex);
        }
    }
    debug(2, "ntp: valid entries: %d\n", d);
    if (d < 5)
<<<<<<< HEAD
        minindex, maxindex = -1;
    d = 0;
    total = 0;
    for (i = 0; i < NTPCACHESIZE; i++) {
        debug(2, "ntp[%d]: %lld, d: %d\n", i, ntp_cache[i] , d);
=======
        minindex = maxindex = -1;
    d = 0;
    total = 0;
    for (i = 0; i < NTPCACHESIZE; i++) {
        debug(3, "ntp[%d]: %lld, d: %d\n", i, ntp_cache[i] , d);
>>>>>>> 0a3123c2
        if ((ntp_cache[i] != LLONG_MIN) && (i != minindex) && (i != maxindex)) {
            d++;
            total += ntp_cache[i];
        }
    }
    ntp_cache[NTPCACHESIZE] = total / d;
    debug(2, "ntp: offset: %lld, d: %d\n", ntp_cache[NTPCACHESIZE], d);
}

<<<<<<< HEAD
static long long tv_to_us(struct timeval tv) {
    long long usecs;

    usecs = tv.tv_sec * 1000000LL;

    return usecs + tv.tv_usec;
}

=======
>>>>>>> 0a3123c2
static long long tspk_to_us(struct timespec tspk) {
    long long usecs;

    usecs = tspk.tv_sec * 1000000LL;

    return usecs + (tspk.tv_nsec / 1000);
}

long long tstp_us() {
    struct timespec tv;
<<<<<<< HEAD
    clock_gettime(CLOCK_MONOTONIC, &tv);
=======
    get_current_time(&tv);
>>>>>>> 0a3123c2
    return tspk_to_us(tv);
}

static long long ntp_tsp_to_us(uint32_t timestamp_hi, uint32_t timestamp_lo) {
    long long timetemp;

    timetemp = (long long)timestamp_hi * 1000000LL;
    timetemp += ((long long)timestamp_lo * 1000000LL) >> 32;

    return timetemp;
}

static void *rtp_receiver(void *arg) {
    // we inherit the signal mask (SIGUSR1)
    uint8_t packet[2048], *pktp;
    long long ntp_tsp_sync;
    unsigned long rtp_tsp_sync;
    int sync_mode = NOSYNC;

    ssize_t nread;
    while (1) {
        if (please_shutdown)
            break;
        nread = recv(server_sock, packet, sizeof(packet), 0);
        if (nread < 0)
            break;

        ssize_t plen = nread;
        uint8_t type = packet[1] & ~0x80;
        if (type==0x54) {  // sync
            if (plen != 20) {
                warn("Sync packet with wrong length %d received\n", plen);
                continue;
            }

            rtp_tsp_sync = ntohl(*(uint32_t *)(packet+16));
            debug(2, "Sync packet rtp_tsp %lu\n", rtp_tsp_sync);
            ntp_tsp_sync = ntp_tsp_to_us(ntohl(*(uint32_t *)(packet+8)), ntohl(*(uint32_t *)(packet+12)));
            debug(2, "Sync packet ntp_tsp %lld\n", ntp_tsp_sync);
            sync_mode = NTPSYNC;
            continue;
        }
        if (type == 0x60 || type == 0x56) {   // audio data / resend
            pktp = packet;
            if (type==0x56) {
                pktp += 4;
                plen -= 4;
            }

            seq_t seqno = ntohs(*(uint16_t *)(pktp+2));
            unsigned long rtp_tsp = ntohl(*(uint32_t *)(pktp+4));

            pktp += 12;
            plen -= 12;

            // check if packet contains enough content to be reasonable
            if (plen >= 16) {
                sync_cfg sync_tag;
<<<<<<< HEAD
                //todo: Use data from rtsp 'record' to ensure we have sync data for first packet
                //      this sync is udp, hence unreliable.
                //      Alternatively, just check marker bit.
                sync_tag.rtp_tsp = rtp_tsp;
                if (((strict_rtp && (rtp_tsp == rtp_tsp_sync)) || (!strict_rtp && (type!=0x56) &&(sync_mode == NTPSYNC)))) {
                    debug(2, "Packet with sync'd data has arrived (%04X) sync:%i\n", seqno, abs(rtp_tsp - rtp_tsp_sync));
                    sync_tag.ntp_tsp = ntp_tsp_sync;
                    sync_tag.sync_mode = NTPSYNC;
                    if (!strict_rtp)
                       sync_mode = NOSYNC;
                } else {
                    sync_tag.sync_mode = NOSYNC;
                }
=======
                sync_tag.rtp_tsp = rtp_tsp;
                if (((strict_rtp && (rtp_tsp == rtp_tsp_sync)) || (!strict_rtp && (type!=0x56) && (sync_mode == NTPSYNC)))){
                    debug(2, "Packet for with sync data was sent has arrived (%04X)\n", seqno);
                    sync_tag.ntp_tsp = ntp_tsp_sync;
                    sync_tag.sync_mode = NTPSYNC;
                    if (!strict_rtp)
                        sync_mode = NOSYNC;
                } else
                    sync_tag.sync_mode = NOSYNC;
>>>>>>> 0a3123c2

                player_put_packet(seqno, sync_tag, pktp, plen);
                continue;
            }
            if (type == 0x56 && seqno == 0) {
                debug(2, "resend-related request packet received, ignoring.\n");
                continue;
            }
            debug(1, "Unknown RTP packet of type 0x%02X length %d seqno %d\n", type, nread, seqno);
            continue;
        }
        warn("Unknown RTP packet of type 0x%02X length %d", type, nread);
    }

    debug(1, "RTP thread interrupted. terminating.\n");
    close(server_sock);
<<<<<<< HEAD

    return NULL;
}

static void *ntp_receiver(void *arg) {
    // we inherit the signal mask (SIGUSR1)
    uint8_t packet[2048], *pktp;
    struct timespec tv;

    ssize_t nread;
    while (1) {
        if (please_shutdown)
            break;
        nread = recv(timing_sock, packet, sizeof(packet), 0);
        if (nread < 0)
            break;
        clock_gettime(CLOCK_MONOTONIC, &tv);

        ssize_t plen = nread;
        uint8_t type = packet[1] & ~0x80;
        if (type == 0x53) {
            pktp = packet;
            if (plen != 32) {
                warn("Timing packet with wrong length %d received\n", plen);
                continue;
            }
            long long ntp_ref_tsp = ntp_tsp_to_us(ntohl(*(uint32_t *)(packet+8)), ntohl(*(uint32_t *)(packet+12)));
            debug(2, "Timing packet ntp_ref_tsp %lld\n", ntp_ref_tsp);
            long long ntp_rec_tsp = ntp_tsp_to_us(ntohl(*(uint32_t *)(packet+16)), ntohl(*(uint32_t *)(packet+20)));
            debug(2, "Timing packet ntp_rec_tsp %lld\n", ntp_rec_tsp);
            long long ntp_sen_tsp = ntp_tsp_to_us(ntohl(*(uint32_t *)(packet+24)), ntohl(*(uint32_t *)(packet+28)));
            debug(2, "Timing packet ntp_sen_tsp %lld\n", ntp_sen_tsp);
            long long ntp_loc_tsp = tspk_to_us(tv);
            debug(2, "Timing packet ntp_loc_tsp %lld\n", ntp_loc_tsp);

            // from the ntp spec:
            //    d = (t4 - t1) - (t3 - t2)  and  c = (t2 - t1 + t3 - t4)/2
            long long d = (ntp_loc_tsp - ntp_ref_tsp) - (ntp_sen_tsp - ntp_rec_tsp);
            long long c = ((ntp_rec_tsp - ntp_ref_tsp) + (ntp_sen_tsp - ntp_loc_tsp)) / 2;

            debug(2, "Round-trip delay %lld us\n", d);
            debug(2, "Clock offset %lld us\n", c);
            update_ntp_cache(c, ntp_loc_tsp);

            continue;
        }
        warn("Unknown Timing packet of type 0x%02X length %d", type, nread);
    }

    debug(1, "Time receive thread interrupted. terminating.\n");
    close(timing_sock);
=======
>>>>>>> 0a3123c2

    return NULL;
}

<<<<<<< HEAD
=======
static void *ntp_receiver(void *arg) {
    // we inherit the signal mask (SIGUSR1)
    uint8_t packet[2048], *pktp;
    struct timespec tv;

    ssize_t nread;
    while (1) {
        if (please_shutdown)
            break;
        nread = recv(timing_sock, packet, sizeof(packet), 0);
        if (nread < 0)
            break;
        get_current_time(&tv);

        ssize_t plen = nread;
        uint8_t type = packet[1] & ~0x80;
        if (type == 0x53) {
            pktp = packet;
            if (plen != 32) {
                warn("Timing packet with wrong length %d received\n", plen);
                continue;
            }
            long long ntp_ref_tsp = ntp_tsp_to_us(ntohl(*(uint32_t *)(packet+8)), ntohl(*(uint32_t *)(packet+12)));
            debug(2, "Timing packet ntp_ref_tsp %lld\n", ntp_ref_tsp);
            long long ntp_rec_tsp = ntp_tsp_to_us(ntohl(*(uint32_t *)(packet+16)), ntohl(*(uint32_t *)(packet+20)));
            debug(2, "Timing packet ntp_rec_tsp %lld\n", ntp_rec_tsp);
            long long ntp_sen_tsp = ntp_tsp_to_us(ntohl(*(uint32_t *)(packet+24)), ntohl(*(uint32_t *)(packet+28)));
            debug(2, "Timing packet ntp_sen_tsp %lld\n", ntp_sen_tsp);
            long long ntp_loc_tsp = tspk_to_us(tv);
            debug(2, "Timing packet ntp_loc_tsp %lld\n", ntp_loc_tsp);

            // from the ntp spec:
            //    d = (t4 - t1) - (t3 - t2)  and  c = (t2 - t1 + t3 - t4)/2
            long long d = (ntp_loc_tsp - ntp_ref_tsp) - (ntp_sen_tsp - ntp_rec_tsp);
            long long c = ((ntp_rec_tsp - ntp_ref_tsp) + (ntp_sen_tsp - ntp_loc_tsp)) / 2;

            debug(2, "Round-trip delay %lld us\n", d);
            debug(2, "Clock offset %lld us\n", c);
            update_ntp_cache(c, ntp_loc_tsp);

            continue;
        }
        warn("Unknown Timing packet of type 0x%02X length %d", type, nread);
    }

    debug(1, "Time receive thread interrupted. terminating.\n");
    close(timing_sock);

    return NULL;
}

>>>>>>> 0a3123c2
static void send_timing_packet(int max_delay_time_ms) {
    struct timespec tv;
    char req[32];
    memset(req, 0, sizeof(req));

    // todo: randomize time at which to send timing packets to avoid timing floods at the client
    req[0] = 0x80;
    req[1] = 0x52|0x80;  // Apple 'ntp request'
    *(uint16_t *)(req+2) = htons(7);  // seq no, needs to be 7 or iTunes won't respond

<<<<<<< HEAD
    clock_gettime(CLOCK_MONOTONIC, &tv);
    *(uint32_t *)(req+24) = htonl((uint32_t)tv.tv_sec);

=======
    get_current_time(&tv);
    *(uint32_t *)(req+24) = htonl((uint32_t)tv.tv_sec);
>>>>>>> 0a3123c2
    *(uint32_t *)(req+28) = htonl((uint32_t)tv.tv_nsec * 0x100000000 / (1000 * 1000 * 1000));

    sendto(timing_sock, req, sizeof(req), 0, (struct sockaddr*)&rtp_timing, sizeof(rtp_timing));
    debug(1, "Current time s:%lu us:%lu\n", (unsigned int) tv.tv_sec, (unsigned int) tv.tv_nsec / 1000);
}

static void *ntp_sender(void *arg) {
    // we inherit the signal mask (SIGUSR1)
    ssize_t nread;
    int loop = 0;

    send_timing_packet(100);
    usleep(50000);
    send_timing_packet(100);
    usleep(50000);

    while (1) {
        if (please_shutdown)
            break;
        sleep(3);
        send_timing_packet(100);
    }

    debug(1, "Time send thread interrupted. terminating.\n");
    close(timing_sock);

    return NULL;
}

static int bind_port(SOCKADDR *remote, int *sock) {
    struct addrinfo hints, *info;

    memset(&hints, 0, sizeof(hints));
    hints.ai_family = remote->SAFAMILY;
    hints.ai_socktype = SOCK_DGRAM;
    hints.ai_flags = AI_PASSIVE;

    int ret = getaddrinfo(NULL, "0", &hints, &info);

    if (ret < 0)
        die("failed to get usable addrinfo?! %s", gai_strerror(ret));

    if (sock == NULL)
        die("socket is NULL");
    *sock = socket(remote->SAFAMILY, SOCK_DGRAM, IPPROTO_UDP);
    ret = bind(*sock, info->ai_addr, info->ai_addrlen);

    freeaddrinfo(info);

    if (ret < 0)
        die("could not bind a UDP port!");

    int sport;
    SOCKADDR local;
    socklen_t local_len = sizeof(local);
    getsockname(*sock, (struct sockaddr*)&local, &local_len);
#ifdef AF_INET6
    if (local.SAFAMILY == AF_INET6) {
        struct sockaddr_in6 *sa6 = (struct sockaddr_in6*)&local;
        sport = htons(sa6->sin6_port);
    } else
#endif
    {
        struct sockaddr_in *sa = (struct sockaddr_in*)&local;
        sport = htons(sa->sin_port);
    }

    return sport;
}


int rtp_setup(SOCKADDR *remote, int *cport, int *tport) {
    int *sock;

    if (running)
        die("rtp_setup called with active stream!");

    sock = malloc(sizeof(sock));
    memcpy(&rtp_client, remote, sizeof(rtp_client));
    memcpy(&rtp_timing, remote, sizeof(rtp_timing));
    reset_ntp_cache();

#ifdef AF_INET6
    if (rtp_client.SAFAMILY == AF_INET6) {
        struct sockaddr_in6 *sa6 = (struct sockaddr_in6*)&rtp_client;
        sa6->sin6_port = htons(*cport);
        struct sockaddr_in6 *sa6_t = (struct sockaddr_in6*)&rtp_timing;
        sa6_t->sin6_port = htons(*tport);
    } else
#endif
    {
        struct sockaddr_in *sa = (struct sockaddr_in*)&rtp_client;
        sa->sin_port = htons(*cport);
        struct sockaddr_in *sa_t = (struct sockaddr_in*)&rtp_timing;
        sa_t->sin_port = htons(*tport);
        //char str[32];
        //todo print dump of remote
    }

    int server_port = bind_port(remote, sock);
    *cport = server_port;
    server_sock = *sock;
    *tport = bind_port(remote, sock);
    timing_sock = *sock;

<<<<<<< HEAD
    debug(1, "rtp listening on dataport %d, controlport %d \n", server_port, cport);
=======
    debug(1, "rtp listening on dataport %d, controlport %d \n", server_port, *cport);
>>>>>>> 0a3123c2

    please_shutdown = 0;
    pthread_create(&rtp_thread, NULL, &rtp_receiver, NULL);
    pthread_create(&ntp_receive_thread, NULL, &ntp_receiver, NULL);
    pthread_create(&ntp_send_thread, NULL, &ntp_sender, NULL);

    running = 1;
    free(sock);
    return server_port;
}

void rtp_shutdown(void) {
    if (!running)
        die("rtp_shutdown called without active stream!");

    debug(2, "shutting down RTP thread\n");
    please_shutdown = 1;
    pthread_kill(rtp_thread, SIGUSR1);
    pthread_kill(ntp_receive_thread, SIGUSR1);
    pthread_kill(ntp_send_thread, SIGUSR1);
    void *retval;
    pthread_join(rtp_thread, &retval);
    pthread_join(ntp_receive_thread, &retval);
    pthread_join(ntp_send_thread, &retval);
    running = 0;
}

void rtp_request_resend(seq_t first, seq_t last) {
    if (!running)
        die("rtp_request_resend called without active stream!");

    debug(2, "requesting resend on %d packets (%04X:%04X)\n",
         seq_diff(first,last) + 1, first, last);

    char req[8];    // *not* a standard RTCP NACK
    req[0] = 0x80;
    req[1] = 0x55|0x80;  // Apple 'resend'
    *(unsigned short *)(req+2) = htons(1);  // our seqnum
    *(unsigned short *)(req+4) = htons(first);  // missed seqnum
    *(unsigned short *)(req+6) = htons(last-first+1);  // count

    sendto(server_sock, req, sizeof(req), 0, (struct sockaddr*)&rtp_client, sizeof(rtp_client));
}<|MERGE_RESOLUTION|>--- conflicted
+++ resolved
@@ -59,10 +59,6 @@
 static int strict_rtp;
 
 void rtp_record(int rtp_mode){
-<<<<<<< HEAD
-    debug(2, "Setting strict_rtp tp %d\n", rtp_mode);
-    strict_rtp= rtp_mode;
-=======
     debug(2, "Setting strict_rtp to %d\n", rtp_mode);
     strict_rtp = rtp_mode;
 }
@@ -82,7 +78,6 @@
 #else
     clock_gettime(CLOCK_MONOTONIC, tsp);
 #endif
->>>>>>> 0a3123c2
 }
 
 static void reset_ntp_cache() {
@@ -90,11 +85,7 @@
     for (i = 0; i < NTPCACHESIZE; i++) {
         ntp_cache[i] = LLONG_MIN;
     }
-<<<<<<< HEAD
-    ntp_cache[LLONG_MIN] = 0;
-=======
     ntp_cache[NTPCACHESIZE] = 0;
->>>>>>> 0a3123c2
 }
 
 long long get_ntp_offset() {
@@ -113,11 +104,7 @@
     ntp_cache[NTPCACHESIZE - 1] = offset;
 
     d = 0;
-<<<<<<< HEAD
-    minindex =0;
-=======
     minindex = 0;
->>>>>>> 0a3123c2
     maxindex = 0;
     for (i = 0; i < NTPCACHESIZE; i++) {
         if (ntp_cache[i] != LLONG_MIN) {
@@ -128,19 +115,11 @@
     }
     debug(2, "ntp: valid entries: %d\n", d);
     if (d < 5)
-<<<<<<< HEAD
-        minindex, maxindex = -1;
-    d = 0;
-    total = 0;
-    for (i = 0; i < NTPCACHESIZE; i++) {
-        debug(2, "ntp[%d]: %lld, d: %d\n", i, ntp_cache[i] , d);
-=======
         minindex = maxindex = -1;
     d = 0;
     total = 0;
     for (i = 0; i < NTPCACHESIZE; i++) {
         debug(3, "ntp[%d]: %lld, d: %d\n", i, ntp_cache[i] , d);
->>>>>>> 0a3123c2
         if ((ntp_cache[i] != LLONG_MIN) && (i != minindex) && (i != maxindex)) {
             d++;
             total += ntp_cache[i];
@@ -150,17 +129,6 @@
     debug(2, "ntp: offset: %lld, d: %d\n", ntp_cache[NTPCACHESIZE], d);
 }
 
-<<<<<<< HEAD
-static long long tv_to_us(struct timeval tv) {
-    long long usecs;
-
-    usecs = tv.tv_sec * 1000000LL;
-
-    return usecs + tv.tv_usec;
-}
-
-=======
->>>>>>> 0a3123c2
 static long long tspk_to_us(struct timespec tspk) {
     long long usecs;
 
@@ -171,11 +139,7 @@
 
 long long tstp_us() {
     struct timespec tv;
-<<<<<<< HEAD
-    clock_gettime(CLOCK_MONOTONIC, &tv);
-=======
     get_current_time(&tv);
->>>>>>> 0a3123c2
     return tspk_to_us(tv);
 }
 
@@ -234,21 +198,6 @@
             // check if packet contains enough content to be reasonable
             if (plen >= 16) {
                 sync_cfg sync_tag;
-<<<<<<< HEAD
-                //todo: Use data from rtsp 'record' to ensure we have sync data for first packet
-                //      this sync is udp, hence unreliable.
-                //      Alternatively, just check marker bit.
-                sync_tag.rtp_tsp = rtp_tsp;
-                if (((strict_rtp && (rtp_tsp == rtp_tsp_sync)) || (!strict_rtp && (type!=0x56) &&(sync_mode == NTPSYNC)))) {
-                    debug(2, "Packet with sync'd data has arrived (%04X) sync:%i\n", seqno, abs(rtp_tsp - rtp_tsp_sync));
-                    sync_tag.ntp_tsp = ntp_tsp_sync;
-                    sync_tag.sync_mode = NTPSYNC;
-                    if (!strict_rtp)
-                       sync_mode = NOSYNC;
-                } else {
-                    sync_tag.sync_mode = NOSYNC;
-                }
-=======
                 sync_tag.rtp_tsp = rtp_tsp;
                 if (((strict_rtp && (rtp_tsp == rtp_tsp_sync)) || (!strict_rtp && (type!=0x56) && (sync_mode == NTPSYNC)))){
                     debug(2, "Packet for with sync data was sent has arrived (%04X)\n", seqno);
@@ -258,7 +207,6 @@
                         sync_mode = NOSYNC;
                 } else
                     sync_tag.sync_mode = NOSYNC;
->>>>>>> 0a3123c2
 
                 player_put_packet(seqno, sync_tag, pktp, plen);
                 continue;
@@ -275,7 +223,6 @@
 
     debug(1, "RTP thread interrupted. terminating.\n");
     close(server_sock);
-<<<<<<< HEAD
 
     return NULL;
 }
@@ -292,7 +239,7 @@
         nread = recv(timing_sock, packet, sizeof(packet), 0);
         if (nread < 0)
             break;
-        clock_gettime(CLOCK_MONOTONIC, &tv);
+        get_current_time(&tv);
 
         ssize_t plen = nread;
         uint8_t type = packet[1] & ~0x80;
@@ -327,66 +274,10 @@
 
     debug(1, "Time receive thread interrupted. terminating.\n");
     close(timing_sock);
-=======
->>>>>>> 0a3123c2
 
     return NULL;
 }
 
-<<<<<<< HEAD
-=======
-static void *ntp_receiver(void *arg) {
-    // we inherit the signal mask (SIGUSR1)
-    uint8_t packet[2048], *pktp;
-    struct timespec tv;
-
-    ssize_t nread;
-    while (1) {
-        if (please_shutdown)
-            break;
-        nread = recv(timing_sock, packet, sizeof(packet), 0);
-        if (nread < 0)
-            break;
-        get_current_time(&tv);
-
-        ssize_t plen = nread;
-        uint8_t type = packet[1] & ~0x80;
-        if (type == 0x53) {
-            pktp = packet;
-            if (plen != 32) {
-                warn("Timing packet with wrong length %d received\n", plen);
-                continue;
-            }
-            long long ntp_ref_tsp = ntp_tsp_to_us(ntohl(*(uint32_t *)(packet+8)), ntohl(*(uint32_t *)(packet+12)));
-            debug(2, "Timing packet ntp_ref_tsp %lld\n", ntp_ref_tsp);
-            long long ntp_rec_tsp = ntp_tsp_to_us(ntohl(*(uint32_t *)(packet+16)), ntohl(*(uint32_t *)(packet+20)));
-            debug(2, "Timing packet ntp_rec_tsp %lld\n", ntp_rec_tsp);
-            long long ntp_sen_tsp = ntp_tsp_to_us(ntohl(*(uint32_t *)(packet+24)), ntohl(*(uint32_t *)(packet+28)));
-            debug(2, "Timing packet ntp_sen_tsp %lld\n", ntp_sen_tsp);
-            long long ntp_loc_tsp = tspk_to_us(tv);
-            debug(2, "Timing packet ntp_loc_tsp %lld\n", ntp_loc_tsp);
-
-            // from the ntp spec:
-            //    d = (t4 - t1) - (t3 - t2)  and  c = (t2 - t1 + t3 - t4)/2
-            long long d = (ntp_loc_tsp - ntp_ref_tsp) - (ntp_sen_tsp - ntp_rec_tsp);
-            long long c = ((ntp_rec_tsp - ntp_ref_tsp) + (ntp_sen_tsp - ntp_loc_tsp)) / 2;
-
-            debug(2, "Round-trip delay %lld us\n", d);
-            debug(2, "Clock offset %lld us\n", c);
-            update_ntp_cache(c, ntp_loc_tsp);
-
-            continue;
-        }
-        warn("Unknown Timing packet of type 0x%02X length %d", type, nread);
-    }
-
-    debug(1, "Time receive thread interrupted. terminating.\n");
-    close(timing_sock);
-
-    return NULL;
-}
-
->>>>>>> 0a3123c2
 static void send_timing_packet(int max_delay_time_ms) {
     struct timespec tv;
     char req[32];
@@ -397,14 +288,8 @@
     req[1] = 0x52|0x80;  // Apple 'ntp request'
     *(uint16_t *)(req+2) = htons(7);  // seq no, needs to be 7 or iTunes won't respond
 
-<<<<<<< HEAD
-    clock_gettime(CLOCK_MONOTONIC, &tv);
-    *(uint32_t *)(req+24) = htonl((uint32_t)tv.tv_sec);
-
-=======
     get_current_time(&tv);
     *(uint32_t *)(req+24) = htonl((uint32_t)tv.tv_sec);
->>>>>>> 0a3123c2
     *(uint32_t *)(req+28) = htonl((uint32_t)tv.tv_nsec * 0x100000000 / (1000 * 1000 * 1000));
 
     sendto(timing_sock, req, sizeof(req), 0, (struct sockaddr*)&rtp_timing, sizeof(rtp_timing));
@@ -510,11 +395,7 @@
     *tport = bind_port(remote, sock);
     timing_sock = *sock;
 
-<<<<<<< HEAD
-    debug(1, "rtp listening on dataport %d, controlport %d \n", server_port, cport);
-=======
     debug(1, "rtp listening on dataport %d, controlport %d \n", server_port, *cport);
->>>>>>> 0a3123c2
 
     please_shutdown = 0;
     pthread_create(&rtp_thread, NULL, &rtp_receiver, NULL);
