--- conflicted
+++ resolved
@@ -49,10 +49,7 @@
 
 static SOCKADDR rtp_client;
 static SOCKADDR rtp_timing;
-<<<<<<< HEAD
-=======
 static socklen_t addrlen;
->>>>>>> 96ed6b69
 static int server_sock;
 static int timing_sock;
 static pthread_t rtp_thread;
@@ -160,15 +157,10 @@
     uint8_t packet[2048], *pktp;
     long long ntp_tsp_sync = 0;
     unsigned long rtp_tsp_sync = 0;
-<<<<<<< HEAD
-    int sync_mode = NOSYNC;
-
-=======
     int sync_mode;
     sync_cfg sync_tag, no_tag;
     sync_cfg * pkt_tag;
     int sync_fresh = 0;
->>>>>>> 96ed6b69
     ssize_t nread;
 
     no_tag.rtp_tsp = 0;
@@ -190,13 +182,6 @@
                 continue;
             }
 
-<<<<<<< HEAD
-            rtp_tsp_sync = ntohl(*(uint32_t *)(packet+16));
-            debug(2, "Sync packet rtp_tsp %lu\n", rtp_tsp_sync);
-            ntp_tsp_sync = ntp_tsp_to_us(ntohl(*(uint32_t *)(packet+8)), ntohl(*(uint32_t *)(packet+12)));
-            debug(2, "Sync packet ntp_tsp %lld\n", ntp_tsp_sync);
-            sync_mode = NTPSYNC;
-=======
             sync_tag.rtp_tsp = ntohl(*(uint32_t *)(packet+16));
             debug(3, "Sync packet rtp_tsp %lu\n", sync_tag.rtp_tsp);
             sync_tag.ntp_tsp = ntp_tsp_to_us(ntohl(*(uint32_t *)(packet+8)), ntohl(*(uint32_t *)(packet+12)));
@@ -204,7 +189,6 @@
             // check if extension bit is set; this will be the case for the first sync
             sync_tag.sync_mode = ((packet[0] & 0x10) ? E_NTPSYNC : NTPSYNC);
             sync_fresh = 1;
->>>>>>> 96ed6b69
             continue;
         }
         if (type == 0x60 || type == 0x56) {   // audio data / resend
@@ -222,20 +206,6 @@
 
             // check if packet contains enough content to be reasonable
             if (plen >= 16) {
-<<<<<<< HEAD
-                sync_cfg sync_tag;
-                sync_tag.rtp_tsp = rtp_tsp;
-                if ((sync_mode == NTPSYNC) && ((strict_rtp && (rtp_tsp == rtp_tsp_sync)) || (!strict_rtp && (type != 0x56)))){
-                    debug(2, "Packet for with sync data was sent has arrived (%04X)\n", seqno);
-                    sync_tag.ntp_tsp = ntp_tsp_sync;
-                    sync_tag.sync_mode = NTPSYNC;
-                    if (!strict_rtp)
-                        sync_mode = NOSYNC;
-                } else
-                    sync_tag.sync_mode = NOSYNC;
-
-                player_put_packet(seqno, sync_tag, pktp, plen);
-=======
                 // strict -> find a rtp match, this might happen on resend packets, or,
                 // in weird network circumstances, even more than once.
                 // non-strickt -> just stick it to the first audio packet, _once_
@@ -248,7 +218,6 @@
                     pkt_tag = &no_tag;
 
                 player_put_packet(seqno, *pkt_tag, pktp, plen);
->>>>>>> 96ed6b69
                 continue;
             }
             if (type == 0x56 && seqno == 0) {
@@ -262,8 +231,6 @@
     }
 
     debug(1, "RTP thread interrupted. terminating.\n");
-<<<<<<< HEAD
-    close(server_sock);
 
     return NULL;
 }
@@ -313,100 +280,12 @@
     }
 
     debug(1, "Time receive thread interrupted. terminating.\n");
-=======
->>>>>>> 96ed6b69
 
     return NULL;
-}
-
-<<<<<<< HEAD
-static void send_timing_packet(int max_delay_time_ms) {
-    int cc;
-    struct timespec tv;
-    char req[32];
-    memset(req, 0, sizeof(req));
-
-    // todo: randomize time at which to send timing packets to avoid timing floods at the client
-    req[0] = 0x80;
-    req[1] = 0x52|0x80;  // Apple 'ntp request'
-    *(uint16_t *)(req+2) = htons(7);  // seq no, needs to be 7 or iTunes won't respond
-
-    get_current_time(&tv);
-    *(uint32_t *)(req+24) = htonl((uint32_t)tv.tv_sec);
-    *(uint32_t *)(req+28) = htonl((uint32_t)tv.tv_nsec * 0x100000000 / (1000 * 1000 * 1000));
-
-    cc = sendto(timing_sock, req, sizeof(req), 0, (struct sockaddr*)&rtp_timing, sizeof(rtp_timing));
-    if (cc < 0){
-        debug(1, "send packet failed in send_timing_packet\n");
-        die("error(%d)\n", errno);
-    }
-    debug(1, "Current time s:%lu us:%lu\n", (unsigned int) tv.tv_sec, (unsigned int) tv.tv_nsec / 1000);
-=======
-static void *ntp_receiver(void *arg) {
-    // we inherit the signal mask (SIGUSR1)
-    uint8_t packet[2048];
-    struct timespec tv;
-
-    ssize_t nread;
-    while (1) {
-        if (please_shutdown)
-            break;
-        nread = recv(timing_sock, packet, sizeof(packet), 0);
-        if (nread < 0)
-            break;
-        get_current_time(&tv);
-
-        ssize_t plen = nread;
-        uint8_t type = packet[1] & ~0x80;
-        if (type == 0x53) {
-            if (plen != 32) {
-                warn("Timing packet with wrong length %d received\n", plen);
-                continue;
-            }
-            long long ntp_ref_tsp = ntp_tsp_to_us(ntohl(*(uint32_t *)(packet+8)), ntohl(*(uint32_t *)(packet+12)));
-            debug(2, "Timing packet ntp_ref_tsp %lld\n", ntp_ref_tsp);
-            long long ntp_rec_tsp = ntp_tsp_to_us(ntohl(*(uint32_t *)(packet+16)), ntohl(*(uint32_t *)(packet+20)));
-            debug(2, "Timing packet ntp_rec_tsp %lld\n", ntp_rec_tsp);
-            long long ntp_sen_tsp = ntp_tsp_to_us(ntohl(*(uint32_t *)(packet+24)), ntohl(*(uint32_t *)(packet+28)));
-            debug(2, "Timing packet ntp_sen_tsp %lld\n", ntp_sen_tsp);
-            long long ntp_loc_tsp = tspk_to_us(tv);
-            debug(2, "Timing packet ntp_loc_tsp %lld\n", ntp_loc_tsp);
-
-            // from the ntp spec:
-            //    d = (t4 - t1) - (t3 - t2)  and  c = (t2 - t1 + t3 - t4)/2
-            long long d = (ntp_loc_tsp - ntp_ref_tsp) - (ntp_sen_tsp - ntp_rec_tsp);
-            long long c = ((ntp_rec_tsp - ntp_ref_tsp) + (ntp_sen_tsp - ntp_loc_tsp)) / 2;
-
-            debug(2, "Round-trip delay %lld us\n", d);
-            debug(2, "Clock offset %lld us\n", c);
-            update_ntp_cache(c, ntp_loc_tsp);
-
-            continue;
-        }
-        warn("Unknown Timing packet of type 0x%02X length %d", type, nread);
-    }
-
-    debug(1, "Time receive thread interrupted. terminating.\n");
-
-    return NULL;
->>>>>>> 96ed6b69
 }
 
 static void *ntp_sender(void *arg) {
     // we inherit the signal mask (SIGUSR1)
-<<<<<<< HEAD
-
-    send_timing_packet(100);
-    usleep(50000);
-    send_timing_packet(100);
-    usleep(50000);
-
-    while (1) {
-        if (please_shutdown)
-            break;
-        sleep(3);
-        send_timing_packet(100);
-=======
     int i = 0;
     int cc;
     struct timespec tv;
@@ -437,19 +316,13 @@
             die("error(%d)\n", errno);
         }
         debug(1, "Current time s:%lu us:%lu\n", (unsigned int) tv.tv_sec, (unsigned int) tv.tv_nsec / 1000);
->>>>>>> 96ed6b69
     }
 
     debug(1, "Time send thread interrupted. terminating.\n");
 
     return NULL;
 }
-<<<<<<< HEAD
-
-static int bind_port(SOCKADDR *remote, int *sock) {
-=======
 static struct addrinfo *get_address_info(SOCKADDR *remote) {
->>>>>>> 96ed6b69
     struct addrinfo hints, *info;
 
     memset(&hints, 0, sizeof(hints));
@@ -462,15 +335,8 @@
     if (ret < 0)
         die("failed to get usable addrinfo?! %s", gai_strerror(ret));
 
-<<<<<<< HEAD
-    if (sock == NULL)
-        die("socket is NULL");
-    *sock = socket(remote->SAFAMILY, SOCK_DGRAM, IPPROTO_UDP);
-    ret = bind(*sock, info->ai_addr, info->ai_addrlen);
-=======
     return info;
 }
->>>>>>> 96ed6b69
 
 static int bind_port(struct addrinfo *info, int *sock) {
     int ret;
@@ -503,28 +369,16 @@
 
 
 int rtp_setup(SOCKADDR *remote, int *cport, int *tport) {
-<<<<<<< HEAD
-    int *sock;
-=======
     // we only create two sockets instead of three, combining control and data
     // allows for one, simpler rtp receive thread
     int server_port;
     struct addrinfo *info;
->>>>>>> 96ed6b69
 
     if (running)
         die("rtp_setup called with active stream!");
 
-<<<<<<< HEAD
-    sock = malloc(sizeof(sock));
     memcpy(&rtp_client, remote, sizeof(rtp_client));
     memcpy(&rtp_timing, remote, sizeof(rtp_timing));
-    reset_ntp_cache();
-
-=======
-    memcpy(&rtp_client, remote, sizeof(rtp_client));
-    memcpy(&rtp_timing, remote, sizeof(rtp_timing));
->>>>>>> 96ed6b69
 #ifdef AF_INET6
     if (rtp_client.SAFAMILY == AF_INET6) {
         struct sockaddr_in6 *sa6 = (struct sockaddr_in6*)&rtp_client;
@@ -538,19 +392,6 @@
         sa->sin_port = htons(*cport);
         struct sockaddr_in *sa_t = (struct sockaddr_in*)&rtp_timing;
         sa_t->sin_port = htons(*tport);
-<<<<<<< HEAD
-        //char str[32];
-        //todo print dump of remote
-    }
-
-    int server_port = bind_port(remote, sock);
-    *cport = server_port;
-    server_sock = *sock;
-    *tport = bind_port(remote, sock);
-    timing_sock = *sock;
-
-    debug(1, "rtp listening on dataport %d, controlport %d \n", server_port, *cport);
-=======
     }
 
     // since we create sockets all alike the remote's, the address length
@@ -565,7 +406,6 @@
     debug(1, "rtp listening on dataport %d, controlport %d \n", server_port, *cport);
 
     reset_ntp_cache();
->>>>>>> 96ed6b69
 
     please_shutdown = 0;
     pthread_create(&rtp_thread, NULL, &rtp_receiver, NULL);
@@ -573,10 +413,6 @@
     pthread_create(&ntp_send_thread, NULL, &ntp_sender, NULL);
 
     running = 1;
-<<<<<<< HEAD
-    free(sock);
-=======
->>>>>>> 96ed6b69
     return server_port;
 }
 
@@ -593,10 +429,7 @@
     pthread_join(rtp_thread, &retval);
     pthread_join(ntp_receive_thread, &retval);
     pthread_join(ntp_send_thread, &retval);
-<<<<<<< HEAD
-=======
     close(server_sock);
->>>>>>> 96ed6b69
     close(timing_sock);
     running = 0;
 }
@@ -616,11 +449,7 @@
     *(unsigned short *)(req+4) = htons(first);  // missed seqnum
     *(unsigned short *)(req+6) = htons(last-first+1);  // count
 
-<<<<<<< HEAD
-    cc = sendto(server_sock, req, sizeof(req), 0, (struct sockaddr*)&rtp_client, sizeof(rtp_client));
-=======
     cc = sendto(server_sock, req, sizeof(req), 0, (struct sockaddr*)&rtp_client, addrlen);
->>>>>>> 96ed6b69
     if (cc < 0){
         debug(1, "send packet failed in rtp_request_resend\n");
         die("error(%d)\n", errno);
