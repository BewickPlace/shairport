--- conflicted
+++ resolved
@@ -32,10 +32,7 @@
 #include <sys/socket.h>
 #include <netinet/in.h>
 #include <netdb.h>
-<<<<<<< HEAD
-=======
 #include <errno.h>
->>>>>>> 479e3192
 #include "config.h"
 #include "common.h"
 #include "player.h"
@@ -45,11 +42,6 @@
 #endif
 
 #define NTPCACHESIZE 7
-<<<<<<< HEAD
-
-#define NTPCACHESIZE 7
-=======
->>>>>>> 479e3192
 
 // only one RTP session can be active at a time.
 static int running = 0;
@@ -162,13 +154,8 @@
 static void *rtp_receiver(void *arg) {
     // we inherit the signal mask (SIGUSR1)
     uint8_t packet[2048], *pktp;
-<<<<<<< HEAD
-    long long ntp_tsp_sync;
-    unsigned long rtp_tsp_sync;
-=======
     long long ntp_tsp_sync = 0;
     unsigned long rtp_tsp_sync = 0;
->>>>>>> 479e3192
     int sync_mode = NOSYNC;
 
     ssize_t nread;
@@ -211,11 +198,7 @@
             if (plen >= 16) {
                 sync_cfg sync_tag;
                 sync_tag.rtp_tsp = rtp_tsp;
-<<<<<<< HEAD
-                if (((strict_rtp && (rtp_tsp == rtp_tsp_sync)) || (!strict_rtp && (type!=0x56) && (sync_mode == NTPSYNC)))){
-=======
                 if ((sync_mode == NTPSYNC) && ((strict_rtp && (rtp_tsp == rtp_tsp_sync)) || (!strict_rtp && (type != 0x56)))){
->>>>>>> 479e3192
                     debug(2, "Packet for with sync data was sent has arrived (%04X)\n", seqno);
                     sync_tag.ntp_tsp = ntp_tsp_sync;
                     sync_tag.sync_mode = NTPSYNC;
@@ -245,11 +228,7 @@
 
 static void *ntp_receiver(void *arg) {
     // we inherit the signal mask (SIGUSR1)
-<<<<<<< HEAD
-    uint8_t packet[2048], *pktp;
-=======
     uint8_t packet[2048];
->>>>>>> 479e3192
     struct timespec tv;
 
     ssize_t nread;
@@ -264,10 +243,6 @@
         ssize_t plen = nread;
         uint8_t type = packet[1] & ~0x80;
         if (type == 0x53) {
-<<<<<<< HEAD
-            pktp = packet;
-=======
->>>>>>> 479e3192
             if (plen != 32) {
                 warn("Timing packet with wrong length %d received\n", plen);
                 continue;
@@ -296,13 +271,12 @@
     }
 
     debug(1, "Time receive thread interrupted. terminating.\n");
-<<<<<<< HEAD
-    close(timing_sock);
 
     return NULL;
 }
 
 static void send_timing_packet(int max_delay_time_ms) {
+    int cc;
     struct timespec tv;
     char req[32];
     memset(req, 0, sizeof(req));
@@ -316,14 +290,16 @@
     *(uint32_t *)(req+24) = htonl((uint32_t)tv.tv_sec);
     *(uint32_t *)(req+28) = htonl((uint32_t)tv.tv_nsec * 0x100000000 / (1000 * 1000 * 1000));
 
-    sendto(timing_sock, req, sizeof(req), 0, (struct sockaddr*)&rtp_timing, sizeof(rtp_timing));
+    cc = sendto(timing_sock, req, sizeof(req), 0, (struct sockaddr*)&rtp_timing, sizeof(rtp_timing));
+    if (cc < 0){
+        debug(1, "send packet failed in send_timing_packet\n");
+        die("error(%d)\n", errno);
+    }
     debug(1, "Current time s:%lu us:%lu\n", (unsigned int) tv.tv_sec, (unsigned int) tv.tv_nsec / 1000);
 }
 
 static void *ntp_sender(void *arg) {
     // we inherit the signal mask (SIGUSR1)
-    ssize_t nread;
-    int loop = 0;
 
     send_timing_packet(100);
     usleep(50000);
@@ -338,59 +314,10 @@
     }
 
     debug(1, "Time send thread interrupted. terminating.\n");
-    close(timing_sock);
-=======
->>>>>>> 479e3192
 
     return NULL;
 }
 
-<<<<<<< HEAD
-=======
-static void send_timing_packet(int max_delay_time_ms) {
-    int cc;
-    struct timespec tv;
-    char req[32];
-    memset(req, 0, sizeof(req));
-
-    // todo: randomize time at which to send timing packets to avoid timing floods at the client
-    req[0] = 0x80;
-    req[1] = 0x52|0x80;  // Apple 'ntp request'
-    *(uint16_t *)(req+2) = htons(7);  // seq no, needs to be 7 or iTunes won't respond
-
-    get_current_time(&tv);
-    *(uint32_t *)(req+24) = htonl((uint32_t)tv.tv_sec);
-    *(uint32_t *)(req+28) = htonl((uint32_t)tv.tv_nsec * 0x100000000 / (1000 * 1000 * 1000));
-
-    cc = sendto(timing_sock, req, sizeof(req), 0, (struct sockaddr*)&rtp_timing, sizeof(rtp_timing));
-    if (cc < 0){
-        debug(1, "send packet failed in send_timing_packet\n");
-        die("error(%d)\n", errno);
-    }
-    debug(1, "Current time s:%lu us:%lu\n", (unsigned int) tv.tv_sec, (unsigned int) tv.tv_nsec / 1000);
-}
-
-static void *ntp_sender(void *arg) {
-    // we inherit the signal mask (SIGUSR1)
-
-    send_timing_packet(100);
-    usleep(50000);
-    send_timing_packet(100);
-    usleep(50000);
-
-    while (1) {
-        if (please_shutdown)
-            break;
-        sleep(3);
-        send_timing_packet(100);
-    }
-
-    debug(1, "Time send thread interrupted. terminating.\n");
-
-    return NULL;
-}
-
->>>>>>> 479e3192
 static int bind_port(SOCKADDR *remote, int *sock) {
     struct addrinfo hints, *info;
 
@@ -492,10 +419,7 @@
     pthread_join(rtp_thread, &retval);
     pthread_join(ntp_receive_thread, &retval);
     pthread_join(ntp_send_thread, &retval);
-<<<<<<< HEAD
-=======
     close(timing_sock);
->>>>>>> 479e3192
     running = 0;
 }
 
@@ -514,13 +438,9 @@
     *(unsigned short *)(req+4) = htons(first);  // missed seqnum
     *(unsigned short *)(req+6) = htons(last-first+1);  // count
 
-<<<<<<< HEAD
-    sendto(server_sock, req, sizeof(req), 0, (struct sockaddr*)&rtp_client, sizeof(rtp_client));
-=======
     cc = sendto(server_sock, req, sizeof(req), 0, (struct sockaddr*)&rtp_client, sizeof(rtp_client));
     if (cc < 0){
         debug(1, "send packet failed in rtp_request_resend\n");
         die("error(%d)\n", errno);
     }
->>>>>>> 479e3192
 }