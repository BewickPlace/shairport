--- conflicted
+++ resolved
@@ -100,9 +100,5 @@
 	.stop = &stop,
 	.play = &play,
 	.volume = &volume,
-<<<<<<< HEAD
-    .get_delay = NULL
-=======
 	.get_delay = get_delay
->>>>>>> 7217d4a8
 };