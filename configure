#!/bin/sh

<<<<<<< HEAD
echo Configuring Shairport

rm -f config.mk config.h

echo "// automatically generated file" > config.h

LDFLAGS="${LDFLAGS} -lm -lpthread -lwiringPi"

=======
>>>>>>> 96ed6b69
export_config()
{
    echo "#define $1" >> config.h
    echo "$1=yes" >> config.mk
    eval "$1=yes"
}

# check for header $1 with CONFIG_ var $2
check_header()
{
    echo "#include<$1>" > .header_test.c
    if cc -c .header_test.c > /dev/null 2>&1 /dev/null;  then
        echo "$1 found"
        if [ "$2" ]; then
            export_config $2
        fi
    else
        echo "$1 not found"
        if [ ! "$2" ]; then
            echo "Required header not found, cannot continue"
            rm .header_test.c
            rm -f config.mk config.h
            exit 1
        fi
    fi

    rm -f .header_test.c .header_test.o
}

# check for and use pkg-config package $2 with CONFIG_ var $3
do_pkg_config()
{
    if pkg-config $2 2>/dev/null; then
        CFLAGS="${CFLAGS} `pkg-config --cflags $2`"
        LDFLAGS="${LDFLAGS} `pkg-config --libs $2`"
        if [ "$3" ]; then
            export_config $3
        fi
        echo "$1 found"
    else
        echo "$1 or its dev package not found"
        if [ ! "$3" ]; then
            echo "Required package not found, cannot continue"
            rm -f config.mk config.h
            exit 1
        fi
    fi
}

#figure out which time function to use
check_time_function()
{
    cat >function_test.c <<FUNC_EOF
#include <time.h>

int main(int argc, char **argv){
    struct timespec *tsp;
    clock_gettime(CLOCK_MONOTONIC, tsp);
}
FUNC_EOF

<<<<<<< HEAD
    if gcc -c function_test.c > /dev/null 2>&1; then
    	echo "Found clock_gettime()"
    	echo -n "Checking if rt lib switch should be added: "
    	if gcc function_test.c -lrt > /dev/null 2>&1; then
    		echo "-lrt works, adding"
    		LDFLAGS="${LDFLAGS} -lrt"
    	else
    		echo "-lrt not found, won't add"
    	fi
    else
    	echo "Checking if we can use mach time"
    	check_header mach/mach.h
    	check_header mach/clock.h
    	export_config MACH_TIME
=======
    if cc -c function_test.c > /dev/null 2>&1 /dev/null; then
        echo "Found clock_gettime()"
        echo -n "Checking if rt lib switch should be added: "
        if cc function_test.c -lrt > /dev/null 2>&1 /dev/null; then
            echo "-lrt works, adding"
            LDFLAGS="${LDFLAGS} -lrt"
        else
            echo "-lrt not found, won't add"
        fi
    else
        echo "Checking if we can use mach time"
        check_header mach/mach.h
        check_header mach/clock.h
        export_config MACH_TIME
>>>>>>> 96ed6b69
    fi
    rm -f function_test.*
}

<<<<<<< HEAD
do_pkg_config OpenSSL       openssl
=======
# Check if command is installed
check_command()
{
if command -v $1 > /dev/null 2>&1; then
   echo $1 'is installed'
else
   echo $1 'is missing, cannot continue'
   exit 1
fi
}

echo Configuring Shairport
rm -f config.mk config.h

# First check if the tools configure needs are installed
check_command pkg-config
check_command cc

echo "// automatically generated file" > config.h
LDFLAGS="${LDFLAGS} -lm -lpthread"

# On FreeBSD, OpenSSH is always there, but no .pc file is installed,
# so pkg-config does not report it
if [ `uname` = 'FreeBSD' ]; then
   echo "FreeBSD machine, assuming OpenSSL is there"
   LDFLAGS="${LDFLAGS} -lssl -lcrypto"
else
   do_pkg_config OpenSSL       openssl
fi
>>>>>>> 96ed6b69
do_pkg_config libao         ao              CONFIG_AO
do_pkg_config PulseAudio    libpulse-simple CONFIG_PULSE
do_pkg_config ALSA          alsa            CONFIG_ALSA
do_pkg_config Avahi\ client avahi-client    CONFIG_AVAHI

if [ `uname` = 'OpenBSD' ]; then
    echo "OpenBSD machine, use sndio"
    export_config CONFIG_SNDIO
    LDFLAGS="${LDFLAGS} -lsndio"
fi

check_header  getopt.h      CONFIG_HAVE_GETOPT_H

# Don't build dns_sd backend if we have avahi
if [ -z "$CONFIG_AVAHI" ]; then
    check_header  dns_sd.h      CONFIG_HAVE_DNS_SD_H
fi

check_time_function

echo "CFLAGS+=${CFLAGS}" >> config.mk
echo "LDFLAGS+=${LDFLAGS}" >> config.mk

echo CFLAGS: ${CFLAGS}
echo LDFLAGS: ${LDFLAGS}

echo "Configure successful. You may now build with 'make'"<|MERGE_RESOLUTION|>--- conflicted
+++ resolved
@@ -1,16 +1,5 @@
 #!/bin/sh
 
-<<<<<<< HEAD
-echo Configuring Shairport
-
-rm -f config.mk config.h
-
-echo "// automatically generated file" > config.h
-
-LDFLAGS="${LDFLAGS} -lm -lpthread -lwiringPi"
-
-=======
->>>>>>> 96ed6b69
 export_config()
 {
     echo "#define $1" >> config.h
@@ -72,22 +61,6 @@
 }
 FUNC_EOF
 
-<<<<<<< HEAD
-    if gcc -c function_test.c > /dev/null 2>&1; then
-    	echo "Found clock_gettime()"
-    	echo -n "Checking if rt lib switch should be added: "
-    	if gcc function_test.c -lrt > /dev/null 2>&1; then
-    		echo "-lrt works, adding"
-    		LDFLAGS="${LDFLAGS} -lrt"
-    	else
-    		echo "-lrt not found, won't add"
-    	fi
-    else
-    	echo "Checking if we can use mach time"
-    	check_header mach/mach.h
-    	check_header mach/clock.h
-    	export_config MACH_TIME
-=======
     if cc -c function_test.c > /dev/null 2>&1 /dev/null; then
         echo "Found clock_gettime()"
         echo -n "Checking if rt lib switch should be added: "
@@ -102,14 +75,10 @@
         check_header mach/mach.h
         check_header mach/clock.h
         export_config MACH_TIME
->>>>>>> 96ed6b69
     fi
     rm -f function_test.*
 }
 
-<<<<<<< HEAD
-do_pkg_config OpenSSL       openssl
-=======
 # Check if command is installed
 check_command()
 {
@@ -129,7 +98,7 @@
 check_command cc
 
 echo "// automatically generated file" > config.h
-LDFLAGS="${LDFLAGS} -lm -lpthread"
+LDFLAGS="${LDFLAGS} -lm -lpthread -lwiringPi"
 
 # On FreeBSD, OpenSSH is always there, but no .pc file is installed,
 # so pkg-config does not report it
@@ -139,7 +108,6 @@
 else
    do_pkg_config OpenSSL       openssl
 fi
->>>>>>> 96ed6b69
 do_pkg_config libao         ao              CONFIG_AO
 do_pkg_config PulseAudio    libpulse-simple CONFIG_PULSE
 do_pkg_config ALSA          alsa            CONFIG_ALSA
