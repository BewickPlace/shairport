#!/bin/sh

<<<<<<< HEAD
=======
[ -z "${CC}" ] && CC=cc

echo Configuring Shairport

rm -f config.mk config.h

echo "// automatically generated file" > config.h

LDFLAGS="${LDFLAGS} -lm -lpthread"

>>>>>>> a641e510
export_config()
{
    echo "#define $1" >> config.h
    echo "$1=yes" >> config.mk
    eval "$1=yes"
}

# check for header $1 with CONFIG_ var $2
check_header()
{
    echo "#include<$1>" > .header_test.c
<<<<<<< HEAD
    if cc -c .header_test.c > /dev/null 2>&1 /dev/null;  then
=======
    if ${CC} ${CFLAGS} ${LDFLAGS} -c .header_test.c > /dev/null 2>&1 /dev/null;  then
>>>>>>> a641e510
        echo "$1 found"
        if [ "$2" ]; then
            export_config $2
        fi
    else
        echo "$1 not found"
        if [ ! "$2" ]; then
            echo "Required header not found, cannot continue"
            rm .header_test.c
            rm -f config.mk config.h
            exit 1
        fi
    fi

    rm -f .header_test.c .header_test.o
}

# check for and use pkg-config package $2 with CONFIG_ var $3
do_pkg_config()
{
    if pkg-config $2 2>/dev/null; then
        CFLAGS="${CFLAGS} `pkg-config --cflags $2`"
        LDFLAGS="${LDFLAGS} `pkg-config --libs $2`"
        if [ "$3" ]; then
            export_config $3
        fi
        echo "$1 found"
    else
        echo "$1 or its dev package not found"
        if [ ! "$3" ]; then
            echo "Required package not found, cannot continue"
            rm -f config.mk config.h
            exit 1
        fi
    fi
}

#figure out which time function to use
check_time_function()
{
    cat >function_test.c <<FUNC_EOF
#include <time.h>

int main(int argc, char **argv){
    struct timespec *tsp;
    clock_gettime(CLOCK_MONOTONIC, tsp);
}
FUNC_EOF

<<<<<<< HEAD
    if cc -c function_test.c > /dev/null 2>&1 /dev/null; then
        echo "Found clock_gettime()"
        echo -n "Checking if rt lib switch should be added: "
        if cc function_test.c -lrt > /dev/null 2>&1 /dev/null; then
=======
    if ${CC} ${CFLAGS} ${LDFLAGS} -c function_test.c > /dev/null 2>&1 /dev/null; then
        echo "Found clock_gettime()"
        echo -n "Checking if rt lib switch should be added: "
        if ${CC} ${CFLAGS} ${LDFLAGS} function_test.c -lrt > /dev/null 2>&1 /dev/null; then
>>>>>>> a641e510
            echo "-lrt works, adding"
            LDFLAGS="${LDFLAGS} -lrt"
        else
            echo "-lrt not found, won't add"
        fi
    else
        echo "Checking if we can use mach time"
        check_header mach/mach.h
        check_header mach/clock.h
        export_config MACH_TIME
    fi
    rm -f function_test.*
}

# Check if command is installed
check_command()
{
if command -v $1 > /dev/null 2>&1; then
   echo $1 'is installed'
else
   echo $1 'is missing, cannot continue'
   exit 1
fi
}

<<<<<<< HEAD
echo Configuring Shairport
rm -f config.mk config.h

# First check if the tools configure needs are installed
check_command pkg-config
check_command cc

echo "// automatically generated file" > config.h
LDFLAGS="${LDFLAGS} -lm -lpthread -lwiringPi"

# On FreeBSD, OpenSSH is always there, but no .pc file is installed,
=======
# First check if the tools configure needs are installed
check_command pkg-config
check_command ${CC}

check_time_function

# On FreeBSD, OpenSSL is always there, but no .pc file is installed,
>>>>>>> a641e510
# so pkg-config does not report it
if [ `uname` = 'FreeBSD' ]; then
   echo "FreeBSD machine, assuming OpenSSL is there"
   LDFLAGS="${LDFLAGS} -lssl -lcrypto"
else
   do_pkg_config OpenSSL       openssl
fi
do_pkg_config libao         ao              CONFIG_AO
do_pkg_config PulseAudio    libpulse-simple CONFIG_PULSE
do_pkg_config ALSA          alsa            CONFIG_ALSA
do_pkg_config Avahi\ client avahi-client    CONFIG_AVAHI

if [ `uname` = 'OpenBSD' ]; then
    echo "OpenBSD machine, use sndio"
    export_config CONFIG_SNDIO
    LDFLAGS="${LDFLAGS} -lsndio"
fi

check_header  getopt.h      CONFIG_HAVE_GETOPT_H

# Don't build dns_sd backend if we have avahi
if [ -z "$CONFIG_AVAHI" ]; then
    check_header  dns_sd.h      CONFIG_HAVE_DNS_SD_H
fi

check_time_function

echo "CFLAGS+=${CFLAGS}" >> config.mk
echo "LDFLAGS+=${LDFLAGS}" >> config.mk

echo CFLAGS: ${CFLAGS}
echo LDFLAGS: ${LDFLAGS}

echo "Configure successful. You may now build with 'make'"<|MERGE_RESOLUTION|>--- conflicted
+++ resolved
@@ -1,7 +1,5 @@
 #!/bin/sh
 
-<<<<<<< HEAD
-=======
 [ -z "${CC}" ] && CC=cc
 
 echo Configuring Shairport
@@ -10,9 +8,8 @@
 
 echo "// automatically generated file" > config.h
 
-LDFLAGS="${LDFLAGS} -lm -lpthread"
+LDFLAGS="${LDFLAGS} -lm -lpthread -lwiringPi"
 
->>>>>>> a641e510
 export_config()
 {
     echo "#define $1" >> config.h
@@ -24,11 +21,7 @@
 check_header()
 {
     echo "#include<$1>" > .header_test.c
-<<<<<<< HEAD
-    if cc -c .header_test.c > /dev/null 2>&1 /dev/null;  then
-=======
     if ${CC} ${CFLAGS} ${LDFLAGS} -c .header_test.c > /dev/null 2>&1 /dev/null;  then
->>>>>>> a641e510
         echo "$1 found"
         if [ "$2" ]; then
             export_config $2
@@ -78,17 +71,10 @@
 }
 FUNC_EOF
 
-<<<<<<< HEAD
-    if cc -c function_test.c > /dev/null 2>&1 /dev/null; then
-        echo "Found clock_gettime()"
-        echo -n "Checking if rt lib switch should be added: "
-        if cc function_test.c -lrt > /dev/null 2>&1 /dev/null; then
-=======
     if ${CC} ${CFLAGS} ${LDFLAGS} -c function_test.c > /dev/null 2>&1 /dev/null; then
         echo "Found clock_gettime()"
         echo -n "Checking if rt lib switch should be added: "
         if ${CC} ${CFLAGS} ${LDFLAGS} function_test.c -lrt > /dev/null 2>&1 /dev/null; then
->>>>>>> a641e510
             echo "-lrt works, adding"
             LDFLAGS="${LDFLAGS} -lrt"
         else
@@ -114,19 +100,6 @@
 fi
 }
 
-<<<<<<< HEAD
-echo Configuring Shairport
-rm -f config.mk config.h
-
-# First check if the tools configure needs are installed
-check_command pkg-config
-check_command cc
-
-echo "// automatically generated file" > config.h
-LDFLAGS="${LDFLAGS} -lm -lpthread -lwiringPi"
-
-# On FreeBSD, OpenSSH is always there, but no .pc file is installed,
-=======
 # First check if the tools configure needs are installed
 check_command pkg-config
 check_command ${CC}
@@ -134,7 +107,6 @@
 check_time_function
 
 # On FreeBSD, OpenSSL is always there, but no .pc file is installed,
->>>>>>> a641e510
 # so pkg-config does not report it
 if [ `uname` = 'FreeBSD' ]; then
    echo "FreeBSD machine, assuming OpenSSL is there"
