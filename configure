--- conflicted
+++ resolved
@@ -69,13 +69,6 @@
 }
 FUNC_EOF
 
-<<<<<<< HEAD
-    if gcc function_test.c -lrt > /dev/null 2>&1 ;  then
-    echo "clock_gettime() found"
-        LDFLAGS="${LDFLAGS} -lrt"
-    else
-    	echo "Trying if we should be using mach time"
-=======
     if gcc -c function_test.c > /dev/null 2>&1; then
     	echo "Found clock_gettime()"
     	echo -n "Checking if rt lib switch should be added: "
@@ -87,16 +80,11 @@
     	fi
     else
     	echo "Checking if we can use mach time"
->>>>>>> 479e3192
     	check_header mach/mach.h
     	check_header mach/clock.h
     	export_config MACH_TIME
     fi
-<<<<<<< HEAD
-    rm -f function_test.c
-=======
     rm -f function_test.*
->>>>>>> 479e3192
 }
 
 do_pkg_config OpenSSL       openssl
