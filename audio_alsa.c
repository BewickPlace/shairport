/*
 * libalsa output driver. This file is part of Shairport.
 * Copyright (c) Muffinman, Skaman 2013
 * All rights reserved.
 *
 * Permission is hereby granted, free of charge, to any person
 * obtaining a copy of this software and associated documentation
 * files (the "Software"), to deal in the Software without
 * restriction, including without limitation the rights to use,
 * copy, modify, merge, publish, distribute, sublicense, and/or
 * sell copies of the Software, and to permit persons to whom the
 * Software is furnished to do so, subject to the following conditions:
 *
 * The above copyright notice and this permission notice shall be
 * included in all copies or substantial portions of the Software.
 *
 * THE SOFTWARE IS PROVIDED "AS IS", WITHOUT WARRANTY OF ANY KIND,
 * EXPRESS OR IMPLIED, INCLUDING BUT NOT LIMITED TO THE WARRANTIES
 * OF MERCHANTABILITY, FITNESS FOR A PARTICULAR PURPOSE AND
 * NONINFRINGEMENT. IN NO EVENT SHALL THE AUTHORS OR COPYRIGHT
 * HOLDERS BE LIABLE FOR ANY CLAIM, DAMAGES OR OTHER LIABILITY,
 * WHETHER IN AN ACTION OF CONTRACT, TORT OR OTHERWISE, ARISING
 * FROM, OUT OF OR IN CONNECTION WITH THE SOFTWARE OR THE USE OR
 * OTHER DEALINGS IN THE SOFTWARE.
 */

#define ALSA_PCM_NEW_HW_PARAMS_API

#include <stdio.h>
#include <unistd.h>
#include <memory.h>
#include <alsa/asoundlib.h>
#include "common.h"
#include "audio.h"

static void help(void);
static int init(int argc, char **argv);
static void deinit(void);
static void start(int sample_rate);
static void play(short buf[], int samples);
static void stop(void);
static void volume(double vol);
static long long get_delay(void);

audio_output audio_alsa = {
    .name = "alsa",
    .help = &help,
    .init = &init,
    .deinit = &deinit,
    .start = &start,
    .stop = &stop,
    .play = &play,
    .volume = NULL,
    .get_delay = &get_delay
};

static snd_pcm_t *alsa_handle = NULL;
static snd_pcm_hw_params_t *alsa_params = NULL;

static snd_mixer_t *alsa_mix_handle = NULL;
static snd_mixer_elem_t *alsa_mix_elem = NULL;
static snd_mixer_selem_id_t *alsa_mix_sid = NULL;
static long alsa_mix_minv, alsa_mix_range;

static char *alsa_out_dev = "default";
static char *alsa_mix_dev = NULL;
static char *alsa_mix_ctrl = "Master";
static int alsa_mix_index = 0;

static int device_sample_rate;

static void help(void) {
    printf("    -d output-device    set the output device [default*|...]\n"
           "    -t mixer-type       set the mixer type [software*|hardware]\n"
           "    -m mixer-device     set the mixer device ['output-device'*|...]\n"
           "    -c mixer-control    set the mixer control [Master*|...]\n"
           "    -i mixer-index      set the mixer index [0*|...]\n"
           "    *) default option\n"
          );
}

static int init(int argc, char **argv) {
    int hardware_mixer = 0;

    optind = 1; // optind=0 is equivalent to optind=1 plus special behaviour
    argv--;     // so we shift the arguments to satisfy getopt()
    argc++;
    // some platforms apparently require optreset = 1; - which?
    int opt;
    while ((opt = getopt(argc, argv, "d:t:m:c:i:")) > 0) {
        switch (opt) {
            case 'd':
                alsa_out_dev = optarg;
                break;
            case 't':
                if (strcmp(optarg, "hardware") == 0)
                    hardware_mixer = 1;
                break;
            case 'm':
                alsa_mix_dev = optarg;
                break;
            case 'c':
                alsa_mix_ctrl = optarg;
                break;
            case 'i':
                alsa_mix_index = strtol(optarg, NULL, 10);
                break;
            default:
                help();
                die("Invalid audio option -%c specified", opt);
        }
    }

    if (optind < argc)
        die("Invalid audio argument: %s", argv[optind]);

    if (!hardware_mixer)
        return 0;

    if (alsa_mix_dev == NULL)
        alsa_mix_dev = alsa_out_dev;
    audio_alsa.volume = &volume;

    int ret = 0;
    long alsa_mix_maxv;

    snd_mixer_selem_id_alloca(&alsa_mix_sid);
    snd_mixer_selem_id_set_index(alsa_mix_sid, alsa_mix_index);
    snd_mixer_selem_id_set_name(alsa_mix_sid, alsa_mix_ctrl);

    if ((snd_mixer_open(&alsa_mix_handle, 0)) < 0)
        die ("Failed to open mixer");
    if ((snd_mixer_attach(alsa_mix_handle, alsa_mix_dev)) < 0)
        die ("Failed to attach mixer");
    if ((snd_mixer_selem_register(alsa_mix_handle, NULL, NULL)) < 0)
        die ("Failed to register mixer element");

    ret = snd_mixer_load(alsa_mix_handle);
    if (ret < 0)
        die ("Failed to load mixer element");
    alsa_mix_elem = snd_mixer_find_selem(alsa_mix_handle, alsa_mix_sid);
    if (!alsa_mix_elem)
        die ("Failed to find mixer element");
    snd_mixer_selem_get_playback_volume_range (alsa_mix_elem, &alsa_mix_minv, &alsa_mix_maxv);
    alsa_mix_range = alsa_mix_maxv - alsa_mix_minv;

    return 0;
}

static void deinit(void) {
    stop();
    if (alsa_mix_handle) {
        snd_mixer_close(alsa_mix_handle);
    }
}

static void start(int sample_rate) {
    if (sample_rate != 44100)
        die("Unexpected sample rate!");
    device_sample_rate = sample_rate;

    int ret, dir = 0;
    snd_pcm_uframes_t frames = 64;
    ret = snd_pcm_open(&alsa_handle, alsa_out_dev, SND_PCM_STREAM_PLAYBACK, 0);
    if (ret < 0)
        die("Alsa initialization failed: unable to open pcm device: %s\n", snd_strerror(ret));

    snd_pcm_hw_params_alloca(&alsa_params);
    snd_pcm_hw_params_any(alsa_handle, alsa_params);
    snd_pcm_hw_params_set_access(alsa_handle, alsa_params, SND_PCM_ACCESS_RW_INTERLEAVED);
    snd_pcm_hw_params_set_format(alsa_handle, alsa_params, SND_PCM_FORMAT_S16);
    snd_pcm_hw_params_set_channels(alsa_handle, alsa_params, 2);
    snd_pcm_hw_params_set_rate_near(alsa_handle, alsa_params, (unsigned int *)&sample_rate, &dir);
    snd_pcm_hw_params_set_period_size_near(alsa_handle, alsa_params, &frames, &dir);
    ret = snd_pcm_hw_params(alsa_handle, alsa_params);
    if (ret < 0)
        die("unable to set hw parameters: %s\n", snd_strerror(ret));
}

static void play(short buf[], int samples) {
    int err = snd_pcm_writei(alsa_handle, (char*)buf, samples);
    if (err < 0)
        err = snd_pcm_recover(alsa_handle, err, 0);
    if (err < 0)
        die("Failed to write to PCM device: %s\n", snd_strerror(err));
}

static void stop(void) {
    if (alsa_handle) {
        snd_pcm_drain(alsa_handle);
        snd_pcm_close(alsa_handle);
        alsa_handle = NULL;
    }
}

static void volume(double vol) {
    long alsa_volume = (vol*alsa_mix_range)+alsa_mix_minv;
    if(snd_mixer_selem_set_playback_volume_all(alsa_mix_elem, alsa_volume) != 0)
        die ("Failed to set playback volume");
}

static long long get_delay(void) {
  snd_pcm_sframes_t frames = 0;
  snd_pcm_delay(alsa_handle, &frames);

  if (frames < 0)
  {
#if SND_LIB_VERSION >= 0x000901 /* snd_pcm_forward() exists since 0.9.0rc8 */
    snd_pcm_forward(alsa_handle, -frames);
#endif
    frames = 0;
  }

<<<<<<< HEAD
  return (long long)(frames * (1000000L / device_sample_rate));
=======
  return (long long)frames * 1000000LL / (long long)device_sample_rate;
>>>>>>> 479e3192
}
<|MERGE_RESOLUTION|>--- conflicted
+++ resolved
@@ -211,9 +211,5 @@
     frames = 0;
   }
 
-<<<<<<< HEAD
-  return (long long)(frames * (1000000L / device_sample_rate));
-=======
   return (long long)frames * 1000000LL / (long long)device_sample_rate;
->>>>>>> 479e3192
-}
+}
