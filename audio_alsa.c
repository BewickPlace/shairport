/*
 * libalsa output driver. This file is part of Shairport.
 * Copyright (c) Muffinman, Skaman 2013
 * All rights reserved.
 *
 * Permission is hereby granted, free of charge, to any person
 * obtaining a copy of this software and associated documentation
 * files (the "Software"), to deal in the Software without
 * restriction, including without limitation the rights to use,
 * copy, modify, merge, publish, distribute, sublicense, and/or
 * sell copies of the Software, and to permit persons to whom the
 * Software is furnished to do so, subject to the following conditions:
 *
 * The above copyright notice and this permission notice shall be
 * included in all copies or substantial portions of the Software.
 *
 * THE SOFTWARE IS PROVIDED "AS IS", WITHOUT WARRANTY OF ANY KIND,
 * EXPRESS OR IMPLIED, INCLUDING BUT NOT LIMITED TO THE WARRANTIES
 * OF MERCHANTABILITY, FITNESS FOR A PARTICULAR PURPOSE AND
 * NONINFRINGEMENT. IN NO EVENT SHALL THE AUTHORS OR COPYRIGHT
 * HOLDERS BE LIABLE FOR ANY CLAIM, DAMAGES OR OTHER LIABILITY,
 * WHETHER IN AN ACTION OF CONTRACT, TORT OR OTHERWISE, ARISING
 * FROM, OUT OF OR IN CONNECTION WITH THE SOFTWARE OR THE USE OR
 * OTHER DEALINGS IN THE SOFTWARE.
 */

#define ALSA_PCM_NEW_HW_PARAMS_API

#include <stdio.h>
#include <unistd.h>
#include <memory.h>
#include <alsa/asoundlib.h>
#include "common.h"
#include "audio.h"

static void help(void);
static int init(int argc, char **argv);
static void deinit(void);
static void start(int sample_rate);
static void play(short buf[], int samples);
static void stop(void);
static void volume(double vol);
static long long get_delay(void);

audio_output audio_alsa = {
    .name = "alsa",
    .help = &help,
    .init = &init,
    .deinit = &deinit,
    .start = &start,
    .stop = &stop,
    .play = &play,
    .volume = NULL,
    .get_delay = &get_delay
};

static snd_pcm_t *alsa_handle = NULL;
static snd_pcm_hw_params_t *alsa_params = NULL;

static snd_mixer_t *alsa_mix_handle = NULL;
static snd_mixer_elem_t *alsa_mix_elem = NULL;
static snd_mixer_selem_id_t *alsa_mix_sid = NULL;
static long alsa_mix_minv, alsa_mix_range;

static char *alsa_out_dev = "default";
static char *alsa_mix_dev = NULL;
static char *alsa_mix_ctrl = "Master";
static int alsa_mix_index = 0;

static int device_sample_rate;

static void help(void) {
    printf("    -d output-device    set the output device [default*|...]\n"
           "    -t mixer-type       set the mixer type [software*|hardware]\n"
           "    -m mixer-device     set the mixer device ['output-device'*|...]\n"
           "    -c mixer-control    set the mixer control [Master*|...]\n"
           "    -i mixer-index      set the mixer index [0*|...]\n"
           "    *) default option\n"
          );
}

static int init(int argc, char **argv) {
    int hardware_mixer = 0;

    optind = 1; // optind=0 is equivalent to optind=1 plus special behaviour
    argv--;     // so we shift the arguments to satisfy getopt()
    argc++;
    // some platforms apparently require optreset = 1; - which?
    int opt;
    while ((opt = getopt(argc, argv, "d:t:m:c:i:")) > 0) {
        switch (opt) {
            case 'd':
                alsa_out_dev = optarg;
                break;
            case 't':
                if (strcmp(optarg, "hardware") == 0)
                    hardware_mixer = 1;
                break;
            case 'm':
                alsa_mix_dev = optarg;
                break;
            case 'c':
                alsa_mix_ctrl = optarg;
                break;
            case 'i':
                alsa_mix_index = strtol(optarg, NULL, 10);
                break;
            default:
                help();
                die("Invalid audio option -%c specified", opt);
        }
    }

    if (optind < argc)
        die("Invalid audio argument: %s", argv[optind]);

    if (!hardware_mixer)
        return 0;

    if (alsa_mix_dev == NULL)
        alsa_mix_dev = alsa_out_dev;
    audio_alsa.volume = &volume;

    int ret = 0;
    long alsa_mix_maxv;

    snd_mixer_selem_id_alloca(&alsa_mix_sid);
    snd_mixer_selem_id_set_index(alsa_mix_sid, alsa_mix_index);
    snd_mixer_selem_id_set_name(alsa_mix_sid, alsa_mix_ctrl);

    if ((snd_mixer_open(&alsa_mix_handle, 0)) < 0)
        die ("Failed to open mixer");
    if ((snd_mixer_attach(alsa_mix_handle, alsa_mix_dev)) < 0)
        die ("Failed to attach mixer");
    if ((snd_mixer_selem_register(alsa_mix_handle, NULL, NULL)) < 0)
        die ("Failed to register mixer element");

    ret = snd_mixer_load(alsa_mix_handle);
    if (ret < 0)
        die ("Failed to load mixer element");
    alsa_mix_elem = snd_mixer_find_selem(alsa_mix_handle, alsa_mix_sid);
    if (!alsa_mix_elem)
        die ("Failed to find mixer element");
    snd_mixer_selem_get_playback_volume_range (alsa_mix_elem, &alsa_mix_minv, &alsa_mix_maxv);
    alsa_mix_range = alsa_mix_maxv - alsa_mix_minv;

    return 0;
}

static void deinit(void) {
    stop();
    if (alsa_mix_handle) {
        snd_mixer_close(alsa_mix_handle);
    }
}

static void start(int sample_rate) {
    if (sample_rate != 44100)
        die("Unexpected sample rate!");
    device_sample_rate = sample_rate;

    int ret, dir = 0;
    snd_pcm_uframes_t frames = 64;
    ret = snd_pcm_open(&alsa_handle, alsa_out_dev, SND_PCM_STREAM_PLAYBACK, 0);
    if (ret < 0)
        die("Alsa initialization failed: unable to open pcm device: %s\n", snd_strerror(ret));

    snd_pcm_hw_params_alloca(&alsa_params);
    snd_pcm_hw_params_any(alsa_handle, alsa_params);
    snd_pcm_hw_params_set_access(alsa_handle, alsa_params, SND_PCM_ACCESS_RW_INTERLEAVED);
    snd_pcm_hw_params_set_format(alsa_handle, alsa_params, SND_PCM_FORMAT_S16);
    snd_pcm_hw_params_set_channels(alsa_handle, alsa_params, 2);
    snd_pcm_hw_params_set_rate_near(alsa_handle, alsa_params, (unsigned int *)&sample_rate, &dir);
    snd_pcm_hw_params_set_period_size_near(alsa_handle, alsa_params, &frames, &dir);
    ret = snd_pcm_hw_params(alsa_handle, alsa_params);
    if (ret < 0)
        die("unable to set hw parameters: %s\n", snd_strerror(ret));
}

static void play(short buf[], int samples) {
    int err = snd_pcm_writei(alsa_handle, (char*)buf, samples);
    if (err < 0)
        err = snd_pcm_recover(alsa_handle, err, 0);
    if (err < 0)
        die("Failed to write to PCM device: %s\n", snd_strerror(err));
}

static void stop(void) {
    if (alsa_handle) {
        snd_pcm_drain(alsa_handle);
        snd_pcm_close(alsa_handle);
        alsa_handle = NULL;
    }
}

static void volume(double vol) {
    long alsa_volume = (vol*alsa_mix_range)+alsa_mix_minv;
    if(snd_mixer_selem_set_playback_volume_all(alsa_mix_elem, alsa_volume) != 0)
        die ("Failed to set playback volume");
}

static long long get_delay(void) {
  snd_pcm_sframes_t frames = 0;
  snd_pcm_delay(alsa_handle, &frames);

  if (frames < 0)
  {
#if SND_LIB_VERSION >= 0x000901 /* snd_pcm_forward() exists since 0.9.0rc8 */
    snd_pcm_forward(alsa_handle, -frames);
#endif
    frames = 0;
  }

<<<<<<< HEAD
  return frames * (1000000 / device_sample_rate);
=======
  return (long long)(frames * 1000000L / device_sample_rate);
>>>>>>> 0a3123c2
}
<|MERGE_RESOLUTION|>--- conflicted
+++ resolved
@@ -211,9 +211,5 @@
     frames = 0;
   }
 
-<<<<<<< HEAD
-  return frames * (1000000 / device_sample_rate);
-=======
   return (long long)(frames * 1000000L / device_sample_rate);
->>>>>>> 0a3123c2
-}
+}
