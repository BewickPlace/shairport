Type `make` to build the packet decoder, `hairtunes`.

You need the following installed:

 * openssl
 * libao
 * Perl
 * Linux: avahi
 * Windows/Mac OS X: Bonjour

Perl modules (install from CPAN if needed e.g. `perl -MCPAN -e 'install X'`):

 * HTTP::Message
 * Crypt::OpenSSL::RSA
 * IO::Socket::INET6

## Debian/Ubuntu:

    apt-get install libssl-dev libcrypt-openssl-rsa-perl libao2 libao-dev libio-socket-inet6-perl libwww-perl avahi-utils
    make
    perl shairport.pl

## Mac OS X:

  * install XCode
<<<<<<< HEAD
  * install [Homebrew](https://github.com/mxcl/homebrew) or [Macports](http://www.macports.org/)
  * type:

        $ export ARCHFLAGS="-arch x86_64" (replace x86_64 by your arch)
        $ brew/port install pkg-config libao
=======
  * install [Homebrew](https://github.com/mxcl/homebrew) or [MacPorts](http://www.macports.org/)
  * type:

        $ export ARCHFLAGS="-arch x86_64"
        $ brew install pkg-config libao # for [Homebrew](https://github.com/mxcl/homebrew)
        $ port install libao # for [MacPorts](http://www.macports.org/)
>>>>>>> a8f2cb2f
        $ make
        $ perl -MCPAN -e 'install Crypt::OpenSSL::RSA'
        $ perl -MCPAN -e 'install IO::Socket::INET6'
        $ perl shairport.pl

  Users of OS X 10.5 and below will need to install a newer perl by running `port/brew install perl`

### How to run as a daemon on Mac 10.6

    $ cp hairtunes shairport.pl /usr/local/bin
    $ vi /usr/local/bin/shairport.pl, change the path of hairtunes from ./hairtunes to /usr/local/bin/hairtunes
    $ mkdir -p ~/Library/LaunchAgents
    $ cp org.mafipulation.shairport.plist ~/Library/LaunchAgents/
    $ launchctl load org.mafipulation.shairport.plist
    $ launchctl unload org.mafipulation.shairport.plist (to remove)

## Windows

 * Download and install Cygwin.
 * During setup, select
    * openssl-devel
    * openssl
    * libao
    * libao-devel
    * gcc4
    * make
    * pkg-config
    * perl
 * Install [Bonjour for Windows](http://support.apple.com/kb/DL999)
 * Launch the Cygwin Bash shell
 * type:

        $ make
        $ perl -MCPAN -e 'install Crypt::OpenSSL::RSA'
        $ perl -MCPAN -e 'install IO::Socket::INET6'
        $ perl shairport.pl<|MERGE_RESOLUTION|>--- conflicted
+++ resolved
@@ -23,20 +23,12 @@
 ## Mac OS X:
 
   * install XCode
-<<<<<<< HEAD
   * install [Homebrew](https://github.com/mxcl/homebrew) or [Macports](http://www.macports.org/)
   * type:
 
         $ export ARCHFLAGS="-arch x86_64" (replace x86_64 by your arch)
-        $ brew/port install pkg-config libao
-=======
-  * install [Homebrew](https://github.com/mxcl/homebrew) or [MacPorts](http://www.macports.org/)
-  * type:
-
-        $ export ARCHFLAGS="-arch x86_64"
         $ brew install pkg-config libao # for [Homebrew](https://github.com/mxcl/homebrew)
         $ port install libao # for [MacPorts](http://www.macports.org/)
->>>>>>> a8f2cb2f
         $ make
         $ perl -MCPAN -e 'install Crypt::OpenSSL::RSA'
         $ perl -MCPAN -e 'install IO::Socket::INET6'
