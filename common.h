#ifndef _COMMON_H
#define _COMMON_H

#include <openssl/rsa.h>
#include <stdint.h>
#include <sys/socket.h>
#include "audio.h"
#include "mdns.h"

// struct sockaddr_in6 is bigger than struct sockaddr. derp
#ifdef AF_INET6
    #define SOCKADDR struct sockaddr_storage
    #define SAFAMILY ss_family
#else
    #define SOCKADDR struct sockaddr
    #define SAFAMILY sa_family
#endif


typedef struct {
    char *password;
    char *apname;
    uint8_t hw_addr[6];
    int port;
    char *output_name;
    audio_output *output;
    char *mdns_name;
    mdns_backend *mdns;
<<<<<<< HEAD
    int buffer_start_fill;
=======
>>>>>>> 0a3123c2
    int delay;
    int daemonise;
    char *cmd_start, *cmd_stop;
    int cmd_blocking;
    char *pidfile;
    char *logfile;
    char *errfile;
} shairport_cfg;

extern int debuglev;
void die(char *format, ...);
void warn(char *format, ...);
void debug(int level, char *format, ...);

uint8_t *base64_dec(char *input, int *outlen);
char *base64_enc(uint8_t *input, int length);

#define RSA_MODE_AUTH (0)
#define RSA_MODE_KEY  (1)
uint8_t *rsa_apply(uint8_t *input, int inlen, int *outlen, int mode);

void command_start(void);
void command_stop(void);

extern shairport_cfg config;

void shairport_shutdown(int retval);
void shairport_startup_complete(void);

#endif // _COMMON_H<|MERGE_RESOLUTION|>--- conflicted
+++ resolved
@@ -26,10 +26,6 @@
     audio_output *output;
     char *mdns_name;
     mdns_backend *mdns;
-<<<<<<< HEAD
-    int buffer_start_fill;
-=======
->>>>>>> 0a3123c2
     int delay;
     int daemonise;
     char *cmd_start, *cmd_stop;
