/*
 * Slave-clocked ALAC stream player. This file is part of Shairport.
 * Copyright (c) James Laird 2011, 2013
 * All rights reserved.
 *
 * Permission is hereby granted, free of charge, to any person
 * obtaining a copy of this software and associated documentation
 * files (the "Software"), to deal in the Software without
 * restriction, including without limitation the rights to use,
 * copy, modify, merge, publish, distribute, sublicense, and/or
 * sell copies of the Software, and to permit persons to whom the
 * Software is furnished to do so, subject to the following conditions:
 *
 * The above copyright notice and this permission notice shall be
 * included in all copies or substantial portions of the Software.
 *
 * THE SOFTWARE IS PROVIDED "AS IS", WITHOUT WARRANTY OF ANY KIND,
 * EXPRESS OR IMPLIED, INCLUDING BUT NOT LIMITED TO THE WARRANTIES
 * OF MERCHANTABILITY, FITNESS FOR A PARTICULAR PURPOSE AND
 * NONINFRINGEMENT. IN NO EVENT SHALL THE AUTHORS OR COPYRIGHT
 * HOLDERS BE LIABLE FOR ANY CLAIM, DAMAGES OR OTHER LIABILITY,
 * WHETHER IN AN ACTION OF CONTRACT, TORT OR OTHERWISE, ARISING
 * FROM, OUT OF OR IN CONNECTION WITH THE SOFTWARE OR THE USE OR
 * OTHER DEALINGS IN THE SOFTWARE.
 */

#include <stdio.h>
#include <stdlib.h>
#include <unistd.h>
#include <string.h>
#include <sys/types.h>
#include <pthread.h>
#include <openssl/aes.h>
#include <math.h>
#include <sys/stat.h>
#include <sys/signal.h>
#include <assert.h>
#include <fcntl.h>
#include <stdlib.h>

#include "common.h"
#include "player.h"
#include "rtp.h"

#ifdef FANCY_RESAMPLING
#include <samplerate.h>
#endif

#include "alac.h"

// parameters from the source
static unsigned char *aesiv;
static AES_KEY aes;
static int sampling_rate, frame_size;

#define FRAME_BYTES(frame_size) (4*frame_size)
// maximal resampling shift - conservative
#define OUTFRAME_BYTES(frame_size) (4*(frame_size+3))

static pthread_t player_thread;
static int please_stop;

static alac_file *decoder_info;

#ifdef FANCY_RESAMPLING
static int fancy_resampling = 1;
static SRC_STATE *src;
#endif


// interthread variables
static double volume = 1.0;
static int fix_volume = 0x10000;
static pthread_mutex_t vol_mutex = PTHREAD_MUTEX_INITIALIZER;

// default buffer size
// needs to be a power of 2 because of the way BUFIDX(seqno) works
#define BUFFER_FRAMES  512
#define MAX_PACKET      2048

//player states
#define BUFFERING 0
#define SYNCING   1
#define PLAYING   2
int state;

//buffer states
#define SIGNALLOSS 0
#define UNSYNC 1
#define INSYNC 2

typedef struct audio_buffer_entry {   // decoded audio packets
    int ready;
    sync_cfg sync;
    signed short *data;
} abuf_t;
static abuf_t audio_buffer[BUFFER_FRAMES];
#define BUFIDX(seqno) ((seq_t)(seqno) % BUFFER_FRAMES)

// mutex-protected variables
static seq_t ab_read, ab_write;
static int ab_buffering = 1, ab_synced = 0;
static pthread_mutex_t ab_mutex = PTHREAD_MUTEX_INITIALIZER;

static void bf_est_reset(short fill);

static void ab_resync(void) {
    int i;
    for (i=0; i<BUFFER_FRAMES; i++)
        audio_buffer[i].ready = 0;
    ab_synced = 0;
    ab_buffering = 1;
}

// reset the audio frames in the range to NOT ready
static void ab_reset(seq_t from, seq_t to) {
    abuf_t *abuf = 0;

    while (seq_diff(from, to)) {
	abuf = audio_buffer + BUFIDX(from);
	abuf->ready = 0;
	from++;
    }
}

// the sequence numbers will wrap pretty often.
// this returns true if the second arg is after the first
static inline int seq_order(seq_t a, seq_t b) {
    signed short d = b - a;
    return d > 0;
}

static void alac_decode(short *dest, uint8_t *buf, int len) {
    unsigned char packet[MAX_PACKET];
    assert(len<=MAX_PACKET);

    unsigned char iv[16];
    int aeslen = len & ~0xf;
    memcpy(iv, aesiv, sizeof(iv));
    AES_cbc_encrypt(buf, packet, aeslen, &aes, iv, AES_DECRYPT);
    memcpy(packet+aeslen, buf+aeslen, len-aeslen);

    int outsize;

    alac_decode_frame(decoder_info, packet, dest, &outsize);

    assert(outsize == FRAME_BYTES(frame_size));
}


static int init_decoder(int32_t fmtp[12]) {
    alac_file *alac;

    frame_size = fmtp[1]; // stereo samples
    sampling_rate = fmtp[11];

    int sample_size = fmtp[3];
    if (sample_size != 16)
        die("only 16-bit samples supported!");

    alac = alac_create(sample_size, 2);
    if (!alac)
        return 1;
    decoder_info = alac;

    alac->setinfo_max_samples_per_frame = frame_size;
    alac->setinfo_7a =      fmtp[2];
    alac->setinfo_sample_size = sample_size;
    alac->setinfo_rice_historymult = fmtp[4];
    alac->setinfo_rice_initialhistory = fmtp[5];
    alac->setinfo_rice_kmodifier = fmtp[6];
    alac->setinfo_7f =      fmtp[7];
    alac->setinfo_80 =      fmtp[8];
    alac->setinfo_82 =      fmtp[9];
    alac->setinfo_86 =      fmtp[10];
    alac->setinfo_8a_rate = fmtp[11];
    alac_allocate_buffers(alac);
    return 0;
}

static void free_decoder(void) {
    alac_free(decoder_info);
}

#ifdef FANCY_RESAMPLING
static int init_src(void) {
    int err;
    if (fancy_resampling)
        src = src_new(SRC_SINC_MEDIUM_QUALITY, 2, &err);
    else
        src = NULL;

    return err;
}
static void free_src(void) {
    src_delete(src);
    src = NULL;
}
#endif

static void init_buffer(void) {
    int i;
    for (i=0; i<BUFFER_FRAMES; i++)
        audio_buffer[i].data = malloc(OUTFRAME_BYTES(frame_size));
    ab_resync();
}

static void free_buffer(void) {
    int i;
    for (i=0; i<BUFFER_FRAMES; i++)
        free(audio_buffer[i].data);
}

<<<<<<< HEAD
    //  Calculate the boundary threshold for resends dependant on buffer size
    //  FOCUS_BOUNDARY is the preferred threshold if this can be accomodated
    //  Resends are typically handled as a result of advance packets
    //  However below the boundary resends are also handled in Last-Chance algorithm
#define FOCUS_BOUNDARY  128

static int resend_focus(int fill){
    if ((fill > FOCUS_BOUNDARY) &&
        ((fill/2) < FOCUS_BOUNDARY)) {
	return FOCUS_BOUNDARY;
    } else {
	return (fill/2);
    }
}

void player_put_packet(seq_t seqno, uint8_t *data, int len) {
=======
static long us_to_frames(long long us) {
    return us * sampling_rate / 1000000;
}

void player_put_packet(seq_t seqno, sync_cfg sync_tag, uint8_t *data, int len) {
>>>>>>> cf8d9d58
    abuf_t *abuf = 0;
    int16_t buf_fill;

    pthread_mutex_lock(&ab_mutex);
<<<<<<< HEAD
    if (!ab_synced) {
        debug(1, "syncing to first seqno %04X\n", seqno);
=======
    if (ab_synced == SIGNALLOSS) {
        debug(2, "picking up first seqno %04X\n", seqno);
>>>>>>> cf8d9d58
        ab_write = seqno-1;
        ab_read = seqno;
        ab_synced = UNSYNC;
    }
    debug(3, "packet: ab_write %04X, ab_read %04X, seqno %04X\n", ab_write, ab_read, seqno);
    if (seq_diff(ab_write, seqno) == 1) {                  // expected packet
        abuf = audio_buffer + BUFIDX(seqno);
        ab_write = seqno;
    } else if (seq_order(ab_write, seqno)) {    // newer than expected
<<<<<<< HEAD
	// Be careful with new packets that are in advance
	// Those more than a buffer size in advance will cause an Overrun
	// When buffering the valid threshold should be the buffer fill target itself which should re-sync
	if (ab_buffering && (seq_diff(ab_read, seqno) > config.buffer_start_fill)) {
	   warn("out of range re-sync %04X (%04X:%04X)", seqno, ab_read, ab_write);
	   ab_resync();
	   ab_synced = 1;
	   ab_read = seqno;
	   ab_write = seqno;
           abuf = audio_buffer + BUFIDX(seqno);
	} else {
           debug(1, "advance packet %04X (%04X:%04X)\n", seqno, ab_read, ab_write);

           rtp_request_resend(ab_write+1, seqno-1);

           abuf = audio_buffer + BUFIDX(seqno);
           ab_write = seqno;
	}
    } else if (seq_order(ab_read, seqno)) {     // late but not yet played
=======
        rtp_request_resend(ab_write+1, seqno-1);
        abuf = audio_buffer + BUFIDX(seqno);
        ab_write = seqno;
    } else if (seq_order(ab_read - 1, seqno)) {     // late but not yet played
>>>>>>> cf8d9d58
        abuf = audio_buffer + BUFIDX(seqno);
	if (abuf->ready) {			// discard this frame if frame previously received
	   abuf =0;
           debug(1, "duplicate packet %04X (%04X:%04X)\n", seqno, ab_read, ab_write);
	}
    } else {    // too late.
        debug(1, "late packet %04X (%04X:%04X)\n", seqno, ab_read, ab_write);
    }
    buf_fill = seq_diff(ab_read, ab_write);
    pthread_mutex_unlock(&ab_mutex);

    if (abuf) {
        alac_decode(abuf->data, data, len);
        abuf->sync.rtp_tsp = sync_tag.rtp_tsp;
        abuf->sync.ntp_tsp = sync_tag.ntp_tsp;
        abuf->sync.sync_mode = sync_tag.sync_mode;
        abuf->ready = 1;
    }

    pthread_mutex_lock(&ab_mutex);
    if (ab_buffering && buf_fill >= config.buffer_start_fill) {
        debug(1, "buffering over. starting play (%04X:%04X)\n", ab_read, ab_write);
        ab_buffering = 0;
    }
    pthread_mutex_unlock(&ab_mutex);
}


static short lcg_rand(void) {
	static unsigned long lcg_prev = 12345;
	lcg_prev = lcg_prev * 69069 + 3;
	return lcg_prev & 0xffff;
}

static inline short dithered_vol(short sample) {
    static short rand_a, rand_b;
    long out;

    out = (long)sample * fix_volume;
    if (fix_volume < 0x10000) {
        rand_b = rand_a;
        rand_a = lcg_rand();
        out += rand_a;
        out -= rand_b;
    }
    return out>>16;
}

typedef struct {
    double hist[2];
    double a[2];
    double b[3];
} biquad_t;

static void biquad_init(biquad_t *bq, double a[], double b[]) {
    bq->hist[0] = bq->hist[1] = 0.0;
    memcpy(bq->a, a, 2*sizeof(double));
    memcpy(bq->b, b, 3*sizeof(double));
}

static void biquad_lpf(biquad_t *bq, double freq, double Q) {
    double w0 = 2.0 * M_PI * freq * frame_size / (double)sampling_rate;
    double alpha = sin(w0)/(2.0*Q);

    double a_0 = 1.0 + alpha;
    double b[3], a[2];
    b[0] = (1.0-cos(w0))/(2.0*a_0);
    b[1] = (1.0-cos(w0))/a_0;
    b[2] = b[0];
    a[0] = -2.0*cos(w0)/a_0;
    a[1] = (1-alpha)/a_0;

    biquad_init(bq, a, b);
}

static double biquad_filt(biquad_t *bq, double in) {
    double w = in - bq->a[0]*bq->hist[0] - bq->a[1]*bq->hist[1];
    double out = bq->b[1]*bq->hist[0] + bq->b[2]*bq->hist[1] + bq->b[0]*w;
    bq->hist[1] = bq->hist[0];
    bq->hist[0] = w;

    return out;
}

static double bf_playback_rate = 1.0;

static double bf_est_drift = 0.0;   // local clock is slower by
static biquad_t bf_drift_lpf;
static double bf_est_err = 0.0, bf_last_err;
static biquad_t bf_err_lpf, bf_err_deriv_lpf;
static double desired_fill;
static int fill_count;

static void bf_est_reset(short fill) {
    biquad_lpf(&bf_drift_lpf, 1.0/180.0, 0.3);
    biquad_lpf(&bf_err_lpf, 1.0/10.0, 0.25);
    biquad_lpf(&bf_err_deriv_lpf, 1.0/2.0, 0.2);
    fill_count = 0;
    bf_playback_rate = 1.0;
    bf_est_err = bf_last_err = 0;
    desired_fill = fill_count = 0;
}

static void bf_est_update(short fill) {
    // the rate-matching system needs to decide how full to keep the buffer.
    // the initial fill is present when the system starts to output samples,
    // but most output chains will instantly gobble their own buffer's worth of
    // data. we average for a while to decide where to draw the line.
    if (fill_count < 1000) {
        desired_fill += (double)fill/1000.0;
        fill_count++;
        return;
    } else if (fill_count == 1000) {
        // this information could be used to help estimate our effective latency?
	desired_fill = (2*config.buffer_start_fill) - desired_fill;
        debug(1, "established desired fill of %f frames, "
              "so output chain buffered about %f frames\n", desired_fill,
              desired_fill - config.buffer_start_fill);
        fill_count++;
    }

#define CONTROL_A   (1e-4)
#define CONTROL_B   (1e-1)

    double buf_delta = fill - desired_fill;
    bf_est_err = biquad_filt(&bf_err_lpf, buf_delta);
    double err_deriv = biquad_filt(&bf_err_deriv_lpf, bf_est_err - bf_last_err);
    double adj_error = CONTROL_A * bf_est_err;

    bf_est_drift = biquad_filt(&bf_drift_lpf, CONTROL_B*(adj_error + err_deriv) + bf_est_drift);

    debug(3, "bf %d err %f drift %f desiring %f ed %f estd %f\n",
          fill, bf_est_err, bf_est_drift, desired_fill, err_deriv, err_deriv + adj_error);
    bf_playback_rate = 1.0 + adj_error + bf_est_drift;

    bf_last_err = bf_est_err;
}

// get the next frame, when available. return 0 if underrun/stream reset.
static short *buffer_get_frame(sync_cfg *sync_tag) {
    int16_t buf_fill;
    seq_t read, next;
    abuf_t *abuf = 0;
    int i;

    sync_tag->sync_mode = NOSYNC;

    if (ab_buffering)
        return 0;

    pthread_mutex_lock(&ab_mutex);

    buf_fill = seq_diff(ab_read, ab_write);
    if (buf_fill < 1) {
        if (buf_fill < 1)
<<<<<<< HEAD
            warn("underrun %i (%04X:%04X)", buf_fill, ab_read, ab_write);
	ab_resync();
=======
            warn("underrun.");
        ab_buffering = 1;
        ab_synced = SIGNALLOSS;
>>>>>>> cf8d9d58
        pthread_mutex_unlock(&ab_mutex);
        return 0;
    }
    if (buf_fill >= BUFFER_FRAMES) {   // overrunning! uh-oh. restart at a sane distance
        warn("overrun %i (%04X:%04X)", buf_fill, ab_read, ab_write);
	read = ab_read;
        ab_read = ab_write - config.buffer_start_fill;
	ab_reset((ab_write + 1 - BUFFER_FRAMES), ab_read);	// reset any ready frames in those we've skipped (avoiding wrap around)
    }
    if (ab_synced == UNSYNC && buf_fill < config.buffer_start_fill) {
        pthread_mutex_unlock(&ab_mutex);
        return 0;
    }
    read = ab_read;
    ab_read++;
    //buf_fill = seq_diff(ab_read, ab_write);
    //bf_est_update(buf_fill);


    // check if t+16, t+32, t+64, t+128, ... resend focus boundary
    // packets have arrived... last-chance resend
    if (!ab_buffering) {
        for (i = 16; i <= resend_focus(config.buffer_start_fill); i = (i * 2)) {
            next = ab_read + i;
            abuf = audio_buffer + BUFIDX(next);
            if ((!abuf->ready) && (next < ab_write)){
                rtp_request_resend(next, next);
                debug(1, "last chance resend T+%i, %04X (%04X:%04X)\n", i, next, ab_read, ab_write);
            }
        }
    }

    abuf_t *curframe = audio_buffer + BUFIDX(read);
    if (!curframe->ready) {
        debug(1, "missing frame %04X\n", read);
        memset(curframe->data, 0, FRAME_BYTES(frame_size));
    }
    if (ab_synced == UNSYNC && (curframe->sync.sync_mode == NTPSYNC)) {
        debug(1, "Timestamped frame found, resuming playback\n");
        ab_read--;
        ab_synced = INSYNC;
        state = BUFFERING;
        pthread_mutex_unlock(&ab_mutex);
        return 0;
    }
    curframe->ready = 0;
    sync_tag->rtp_tsp = curframe->sync.rtp_tsp;
    sync_tag->ntp_tsp = curframe->sync.ntp_tsp;
    sync_tag->sync_mode = curframe->sync.sync_mode;
    pthread_mutex_unlock(&ab_mutex);

    return curframe->data;
}

static int stuff_buffer(double playback_rate, short *inptr, short *outptr) {
    int i;
    int stuffsamp = frame_size;
    int stuff = 0;
    double p_stuff;

    p_stuff = 1.0 - pow(1.0 - fabs(playback_rate-1.0), frame_size);

    if (rand() < p_stuff * RAND_MAX) {
        stuff = playback_rate > 1.0 ? -1 : 1;
        stuffsamp = rand() % (frame_size - 1);
    }

    pthread_mutex_lock(&vol_mutex);
    for (i=0; i<stuffsamp; i++) {   // the whole frame, if no stuffing
        *outptr++ = dithered_vol(*inptr++);
        *outptr++ = dithered_vol(*inptr++);
    };
    if (stuff) {
        if (stuff==1) {
            debug(2, "+++++++++\n");
            // interpolate one sample
            *outptr++ = dithered_vol(((long)inptr[-2] + (long)inptr[0]) >> 1);
            *outptr++ = dithered_vol(((long)inptr[-1] + (long)inptr[1]) >> 1);
        } else if (stuff==-1) {
            debug(2, "---------\n");
            inptr++;
            inptr++;
        }
        for (i=stuffsamp; i<frame_size + stuff; i++) {
            *outptr++ = dithered_vol(*inptr++);
            *outptr++ = dithered_vol(*inptr++);
        }
    }
    pthread_mutex_unlock(&vol_mutex);

    return frame_size + stuff;
}

static inline long long get_sync_time(long long ntp_tsp) {
    long long sync_time_est;
    sync_time_est = (ntp_tsp + config.delay) - (tstp_us() + get_ntp_offset() + config.output->get_delay());
    return sync_time_est;
}

//constant first-order filter
#define ALPHA 0.945
#define LOSS 850000

static void *player_thread_func(void *arg) {
    int play_samples;
    sync_cfg sync_tag;
    long long sync_time;
    double sync_time_diff;
    long sync_frames;
    state = BUFFERING;

    signed short *inbuf, *outbuf, *resbuf, *silence;
    resbuf = malloc(OUTFRAME_BYTES(frame_size));
    silence = malloc(OUTFRAME_BYTES(frame_size));
    memset(silence, 0, OUTFRAME_BYTES(frame_size));

#ifdef FANCY_RESAMPLING
    float *frame, *outframe;
    SRC_DATA srcdat;
    if (fancy_resampling) {
        frame = malloc(frame_size*2*sizeof(float));
        outframe = malloc(2*frame_size*2*sizeof(float));

        srcdat.data_in = frame;
        srcdat.data_out = outframe;
        srcdat.input_frames = FRAME_BYTES(frame_size);
        srcdat.output_frames = 2*FRAME_BYTES(frame_size);
        srcdat.src_ratio = 1.0;
        srcdat.end_of_input = 0;
    }
#endif
    debug(1,"Player STATE: %d\n", state);
    while (!please_stop) {
        switch (state) {
        case BUFFERING: {
            int sleep_time;
            inbuf = buffer_get_frame(&sync_tag);
            if (inbuf) {
                if (sync_tag.sync_mode != NOSYNC) {
                    // figure out how much silence to insert before playback starts
                    sync_frames = us_to_frames(get_sync_time(sync_tag.ntp_tsp));
                } else {
                    // what if first packet(s) is lost?
                    warn("Ouch! first packet has no sync...\n");
                    sync_frames = us_to_frames(config.delay) - config.output->get_delay();
                }
                if (sync_frames < 0)
                    sync_frames = 0;
                debug(1, "Fill with %ld frames and %ld samples\n", sync_frames / frame_size , sync_frames % frame_size);
                state = SYNCING;
                debug(1,"Changing player STATE: %d\n", state);
            }
            outbuf = silence;
            play_samples = frame_size;
            break;
        }
        case SYNCING: {
            if (sync_frames > 0) {
                if (((sync_frames < frame_size * 50) && (sync_frames >= frame_size * 49)) && \
                        (sync_tag.sync_mode != NOSYNC)) {
                    debug(3,"sync_frames adjusting: %d->", sync_frames);
                    // figure out how much silence to insert before playback starts
                    sync_frames = us_to_frames(get_sync_time(sync_tag.ntp_tsp));
                    if (sync_frames < 0)
                        sync_frames = 0;
                    debug(3,"%d\n", sync_frames);
                }
                play_samples = (sync_frames >= frame_size ? frame_size : sync_frames);
                outbuf = silence;
                sync_frames -= play_samples;

                debug(3,"Samples to go before playback start: %d\n", sync_frames);
            } else {
                outbuf = resbuf;
                play_samples = stuff_buffer(bf_playback_rate, inbuf, outbuf);
                state = PLAYING;
                debug(1,"Changing player STATE: %d\n", state);
            }
            break;
        }
        case PLAYING: {
            inbuf = buffer_get_frame(&sync_tag);
            if (!inbuf)
                inbuf = silence;
#ifdef FANCY_RESAMPLING
            if (fancy_resampling) {
                int i;
                pthread_mutex_lock(&vol_mutex);
                for (i=0; i<2*FRAME_BYTES(frame_size); i++) {
                    frame[i] = (float)inbuf[i] / 32768.0;
                    frame[i] *= volume;
                }
                pthread_mutex_unlock(&vol_mutex);
                srcdat.src_ratio = bf_playback_rate;
                src_process(src, &srcdat);
                assert(srcdat.input_frames_used == FRAME_BYTES(frame_size));
                src_float_to_short_array(outframe, outbuf, FRAME_BYTES(frame_size)*2);
                play_samples = srcdat.output_frames_gen;
            } else
#endif
            play_samples = stuff_buffer(bf_playback_rate, inbuf, outbuf);
            if (sync_tag.sync_mode == NTPSYNC) {
                //check if we're still in sync.
                sync_time = get_sync_time(sync_tag.ntp_tsp);
                sync_time_diff = (ALPHA * sync_time_diff) + (1 - ALPHA) * (double)sync_time;
                debug(2, "Sync'ed diff sync_time %lld\n", sync_time);
                bf_playback_rate = 1 - (sync_time_diff / LOSS);
                debug(2, "bf_playback_rate %f, sync_time %lld\n", bf_playback_rate, sync_time);
            }
            break;
        }
        default:
            break;
        }
        config.output->play(outbuf, play_samples);
    }

    return 0;
}

// takes the volume as specified by the airplay protocol
void player_volume(double f) {
    double linear_volume = pow(10.0, 0.05*f);

    if (config.output->volume) {
        config.output->volume(linear_volume);
    } else {
        pthread_mutex_lock(&vol_mutex);
        volume = linear_volume;
        fix_volume = 65536.0 * volume;
        pthread_mutex_unlock(&vol_mutex);
    }
}

unsigned long player_flush(int seqno, unsigned long rtp_tsp) {
    unsigned long result = 0;
    pthread_mutex_lock(&ab_mutex);
    abuf_t *curframe = audio_buffer + BUFIDX(ab_read);
    if (curframe->ready) {
        result = curframe->sync.rtp_tsp;
    }

    ab_resync();
    ab_write = seqno-1;
    ab_read = seqno;
    ab_synced = INSYNC;
    pthread_mutex_unlock(&ab_mutex);
    state = BUFFERING;
    return result;
}

int player_play(stream_cfg *stream) {
    if (config.buffer_start_fill > BUFFER_FRAMES)
        die("specified buffer starting fill %d > buffer size %d",
            config.buffer_start_fill, BUFFER_FRAMES);

    AES_set_decrypt_key(stream->aeskey, 128, &aes);
    aesiv = stream->aesiv;
    init_decoder(stream->fmtp);
    // must be after decoder init
    init_buffer();
#ifdef FANCY_RESAMPLING
    init_src();
#endif
    bf_est_reset(config.buffer_start_fill);		// initialise frame matching algorithm - only once per read thread (semaphore not required at this point)

    please_stop = 0;
    command_start();
    config.output->start(sampling_rate);
    if (!config.output->get_delay) {
        config.output->get_delay = audio_get_delay;
        audio_estimate_delay(config.output);
    }
    pthread_create(&player_thread, NULL, player_thread_func, NULL);

    return 0;
}

void player_stop(void) {
    please_stop = 1;
    pthread_join(player_thread, NULL);
    config.output->stop();
    command_stop();
    free_buffer();
    free_decoder();
#ifdef FANCY_RESAMPLING
    free_src();
#endif
}<|MERGE_RESOLUTION|>--- conflicted
+++ resolved
@@ -108,7 +108,7 @@
     int i;
     for (i=0; i<BUFFER_FRAMES; i++)
         audio_buffer[i].ready = 0;
-    ab_synced = 0;
+    ab_synced = SIGNALLOSS;
     ab_buffering = 1;
 }
 
@@ -211,41 +211,17 @@
         free(audio_buffer[i].data);
 }
 
-<<<<<<< HEAD
-    //  Calculate the boundary threshold for resends dependant on buffer size
-    //  FOCUS_BOUNDARY is the preferred threshold if this can be accomodated
-    //  Resends are typically handled as a result of advance packets
-    //  However below the boundary resends are also handled in Last-Chance algorithm
-#define FOCUS_BOUNDARY  128
-
-static int resend_focus(int fill){
-    if ((fill > FOCUS_BOUNDARY) &&
-        ((fill/2) < FOCUS_BOUNDARY)) {
-	return FOCUS_BOUNDARY;
-    } else {
-	return (fill/2);
-    }
-}
-
-void player_put_packet(seq_t seqno, uint8_t *data, int len) {
-=======
 static long us_to_frames(long long us) {
     return us * sampling_rate / 1000000;
 }
 
 void player_put_packet(seq_t seqno, sync_cfg sync_tag, uint8_t *data, int len) {
->>>>>>> cf8d9d58
     abuf_t *abuf = 0;
     int16_t buf_fill;
 
     pthread_mutex_lock(&ab_mutex);
-<<<<<<< HEAD
-    if (!ab_synced) {
-        debug(1, "syncing to first seqno %04X\n", seqno);
-=======
     if (ab_synced == SIGNALLOSS) {
         debug(2, "picking up first seqno %04X\n", seqno);
->>>>>>> cf8d9d58
         ab_write = seqno-1;
         ab_read = seqno;
         ab_synced = UNSYNC;
@@ -255,32 +231,10 @@
         abuf = audio_buffer + BUFIDX(seqno);
         ab_write = seqno;
     } else if (seq_order(ab_write, seqno)) {    // newer than expected
-<<<<<<< HEAD
-	// Be careful with new packets that are in advance
-	// Those more than a buffer size in advance will cause an Overrun
-	// When buffering the valid threshold should be the buffer fill target itself which should re-sync
-	if (ab_buffering && (seq_diff(ab_read, seqno) > config.buffer_start_fill)) {
-	   warn("out of range re-sync %04X (%04X:%04X)", seqno, ab_read, ab_write);
-	   ab_resync();
-	   ab_synced = 1;
-	   ab_read = seqno;
-	   ab_write = seqno;
-           abuf = audio_buffer + BUFIDX(seqno);
-	} else {
-           debug(1, "advance packet %04X (%04X:%04X)\n", seqno, ab_read, ab_write);
-
-           rtp_request_resend(ab_write+1, seqno-1);
-
-           abuf = audio_buffer + BUFIDX(seqno);
-           ab_write = seqno;
-	}
-    } else if (seq_order(ab_read, seqno)) {     // late but not yet played
-=======
         rtp_request_resend(ab_write+1, seqno-1);
         abuf = audio_buffer + BUFIDX(seqno);
         ab_write = seqno;
     } else if (seq_order(ab_read - 1, seqno)) {     // late but not yet played
->>>>>>> cf8d9d58
         abuf = audio_buffer + BUFIDX(seqno);
 	if (abuf->ready) {			// discard this frame if frame previously received
 	   abuf =0;
@@ -436,14 +390,8 @@
     buf_fill = seq_diff(ab_read, ab_write);
     if (buf_fill < 1) {
         if (buf_fill < 1)
-<<<<<<< HEAD
             warn("underrun %i (%04X:%04X)", buf_fill, ab_read, ab_write);
 	ab_resync();
-=======
-            warn("underrun.");
-        ab_buffering = 1;
-        ab_synced = SIGNALLOSS;
->>>>>>> cf8d9d58
         pthread_mutex_unlock(&ab_mutex);
         return 0;
     }
@@ -466,7 +414,7 @@
     // check if t+16, t+32, t+64, t+128, ... resend focus boundary
     // packets have arrived... last-chance resend
     if (!ab_buffering) {
-        for (i = 16; i <= resend_focus(config.buffer_start_fill); i = (i * 2)) {
+        for (i = 16; i <= (config.buffer_start_fill/2); i = (i * 2)) {
             next = ab_read + i;
             abuf = audio_buffer + BUFIDX(next);
             if ((!abuf->ready) && (next < ab_write)){
