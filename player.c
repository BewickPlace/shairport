--- conflicted
+++ resolved
@@ -77,10 +77,7 @@
 // needs to be a power of 2 because of the way BUFIDX(seqno) works
 #define BUFFER_FRAMES  512
 #define MAX_PACKET      2048
-<<<<<<< HEAD
 #define RESEND_FOCUS   (BUFFER_FRAMES/4)
-=======
->>>>>>> 7217d4a8
 static int sane_buffer_size;
 
 //player states
@@ -251,20 +248,12 @@
     pthread_mutex_lock(&ab_mutex);
     if (ab_synced == SIGNALLOSS) {
         debug(2, "picking up first seqno %04X\n", seqno);
-<<<<<<< HEAD
         ab_write = seqno;
-=======
-        ab_write = seqno-1;
->>>>>>> 7217d4a8
         ab_read = seqno;
         ab_synced = UNSYNC;
     }
     debug(3, "packet: ab_write %04X, ab_read %04X, seqno %04X\n", ab_write, ab_read, seqno);
-<<<<<<< HEAD
     if (seq_diff(ab_write, seqno) == 0) {                  // expected packet
-=======
-    if (seq_diff(ab_write, seqno) == 1) {                  // expected packet
->>>>>>> 7217d4a8
         abuf = audio_buffer + BUFIDX(seqno);
         ab_write++;
     } else if (seq_order(ab_write, seqno)) {    // newer than expected
@@ -286,11 +275,7 @@
            if (!ab_buffering) {rtp_request_resend(ab_write, seqno-1);}
 	}
         abuf = audio_buffer + BUFIDX(seqno);
-<<<<<<< HEAD
         ab_write = seqno+1;
-=======
-        ab_write = seqno;
->>>>>>> 7217d4a8
     } else if (seq_order(ab_read - 1, seqno)) {     // late but not yet played
         abuf = audio_buffer + BUFIDX(seqno);
 	if (abuf->ready) {			// discard this frame if frame previously received
@@ -329,11 +314,7 @@
        ab_reset(ab_read, seqno);
        ab_read = seqno;
     }
-<<<<<<< HEAD
     if ((abuf) && (ab_synced == INSYNC) && (ab_buffering) && (buf_fill >= sane_buffer_size)) {
-=======
-    if (ab_synced == INSYNC && ab_buffering && buf_fill >= sane_buffer_size) {
->>>>>>> 7217d4a8
         debug(1, "buffering over. starting play\n");
         ab_buffering = 0;
     }
@@ -378,21 +359,12 @@
 
     buf_fill = seq_diff(ab_read, ab_write);
     if (buf_fill < 1) {
-<<<<<<< HEAD
         warn("underrun %i (%04X:%04X)", buf_fill, ab_read, ab_write);
 	ab_resync();
-=======
-        if (buf_fill < 1)
-            warn("underrun.");
-        ab_buffering = 1;
-        ab_synced = SIGNALLOSS;
-        state = BUFFERING;
->>>>>>> 7217d4a8
         pthread_mutex_unlock(&ab_mutex);
         return 0;
     }
     if (buf_fill >= BUFFER_FRAMES) {   // overrunning! uh-oh. restart at a sane distance
-<<<<<<< HEAD
         warn("overrun %i (%04X:%04X)", buf_fill, ab_read, ab_write);
         ab_read = ab_write - (BUFFER_FRAMES/2);
 	ab_reset((ab_write - BUFFER_FRAMES), ab_read);	// reset any ready frames in those we've skipped (avoiding wrap around)
@@ -402,18 +374,6 @@
     // packets have arrived... last-chance resend
     if (!ab_buffering) {
         for (i = 16; i <= RESEND_FOCUS; i = (i * 2)) {
-=======
-        warn("overrun.");
-        ab_read = ab_write - sane_buffer_size;
-    }
-    read = ab_read;
-    ab_read++;
-
-    // check if t+16, t+32, t+64, t+128, ... (sane_buffer_size / 2)
-    // packets have arrived... last-chance resend
-    if (!ab_buffering) {
-        for (i = 16; i < (sane_buffer_size / 2); i = (i * 2)) {
->>>>>>> 7217d4a8
             next = ab_read + i;
             abuf = audio_buffer + BUFIDX(next);
             if ((!abuf->ready) && (seq_order(next,(ab_write-1)))){
@@ -428,11 +388,7 @@
         debug(1, "missing frame %04X\n", ab_read);
         memset(curframe->data, 0, FRAME_BYTES(frame_size));
     }
-<<<<<<< HEAD
     ab_read++;
-=======
-
->>>>>>> 7217d4a8
     curframe->ready = 0;
     sync_tag->rtp_tsp = curframe->sync.rtp_tsp;
     sync_tag->ntp_tsp = curframe->sync.ntp_tsp;
@@ -485,11 +441,6 @@
 #define ALPHA 0.945
 #define LOSS 850000.0
 
-<<<<<<< HEAD
-=======
-static double bf_playback_rate = 1.0;
-
->>>>>>> 7217d4a8
 static void *player_thread_func(void *arg) {
     int play_samples = frame_size;
     sync_cfg sync_tag;
@@ -592,7 +543,6 @@
             if (sync_tag.sync_mode == NTPSYNC) {
                 //check if we're still in sync.
                 sync_time = get_sync_time(sync_tag.ntp_tsp);
-<<<<<<< HEAD
 //                sync_time_diff = (ALPHA * sync_time_diff) + (1.0- ALPHA) * (double)sync_time;
 //                bf_playback_rate = 1.0 - (sync_time_diff / LOSS);
                 sync_time_diff = ((double)sync_time / 1000000.0);
@@ -600,11 +550,6 @@
                 sync_time_diff = fmax(sync_time_diff, -0.999999);
                 bf_playback_rate = 1.0 - sync_time_diff;
                 debug(2, "Sync timers: fill %i playback_rate %f, sync_time %lld\n", seq_diff(ab_read, ab_write), bf_playback_rate, sync_time);
-=======
-                sync_time_diff = (ALPHA * sync_time_diff) + (1.0- ALPHA) * (double)sync_time;
-                bf_playback_rate = 1.0 - (sync_time_diff / LOSS);
-                debug(2, "Playback rate %f, sync_time %lld\n", bf_playback_rate, sync_time);
->>>>>>> 7217d4a8
             }
             play_samples = stuff_buffer(bf_playback_rate, inbuf, outbuf);
             break;
@@ -643,20 +588,12 @@
     }
 
     ab_resync();
-<<<<<<< HEAD
     ab_write = seqno;
-=======
-    ab_write = seqno-1;
->>>>>>> 7217d4a8
     ab_read = seqno;
     // a negative seqno mean the client did not supply one, so we will
     // treat the first audio packet that comes along, as the first in the audio stream
     ab_synced = (seqno < 0 ? SIGNALLOSS : UNSYNC);
     pthread_mutex_unlock(&ab_mutex);
-<<<<<<< HEAD
-=======
-    state = BUFFERING;
->>>>>>> 7217d4a8
     return result;
 }
 
@@ -670,11 +607,7 @@
     init_src();
 #endif
 
-<<<<<<< HEAD
     sane_buffer_size = (us_to_frames(config.delay)/frame_size) * 3 / 10;
-=======
-    sane_buffer_size = ((config.delay / 1000) * sampling_rate * 2) / (frame_size * 1000 * 3);
->>>>>>> 7217d4a8
     sane_buffer_size = (sane_buffer_size >= 10 ? sane_buffer_size : 10);
     if (sane_buffer_size > BUFFER_FRAMES)
         die("buffer starting fill %d > buffer size %d", sane_buffer_size, BUFFER_FRAMES);
