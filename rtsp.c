/*
 * RTSP protocol handler. This file is part of Shairport.
 * Copyright (c) James Laird 2013
 * All rights reserved.
 *
 * Permission is hereby granted, free of charge, to any person
 * obtaining a copy of this software and associated documentation
 * files (the "Software"), to deal in the Software without
 * restriction, including without limitation the rights to use,
 * copy, modify, merge, publish, distribute, sublicense, and/or
 * sell copies of the Software, and to permit persons to whom the
 * Software is furnished to do so, subject to the following conditions:
 *
 * The above copyright notice and this permission notice shall be
 * included in all copies or substantial portions of the Software.
 *
 * THE SOFTWARE IS PROVIDED "AS IS", WITHOUT WARRANTY OF ANY KIND,
 * EXPRESS OR IMPLIED, INCLUDING BUT NOT LIMITED TO THE WARRANTIES
 * OF MERCHANTABILITY, FITNESS FOR A PARTICULAR PURPOSE AND
 * NONINFRINGEMENT. IN NO EVENT SHALL THE AUTHORS OR COPYRIGHT
 * HOLDERS BE LIABLE FOR ANY CLAIM, DAMAGES OR OTHER LIABILITY,
 * WHETHER IN AN ACTION OF CONTRACT, TORT OR OTHERWISE, ARISING
 * FROM, OUT OF OR IN CONNECTION WITH THE SOFTWARE OR THE USE OR
 * OTHER DEALINGS IN THE SOFTWARE.
 */

#include <memory.h>
#include <sys/types.h>
#include <sys/socket.h>
#include <netinet/in.h>
#include <arpa/inet.h>
#include <netdb.h>
#include <sys/select.h>
#include <signal.h>
#include <stdio.h>
#include <string.h>
#include <stdlib.h>
#include <unistd.h>
#include <errno.h>
#include <fcntl.h>
#include <pthread.h>
#include <openssl/md5.h>

#include "common.h"
#include "player.h"
#include "rtp.h"
#include "mdns.h"
#include "wiringPi.h"

#ifdef AF_INET6
#define INETx_ADDRSTRLEN INET6_ADDRSTRLEN
#else
#define INETx_ADDRSTRLEN INET_ADDRSTRLEN
#endif

// only one thread is allowed to use the player at once.
// it monitors the request variable (at least when interrupted)
static pthread_mutex_t playing_mutex = PTHREAD_MUTEX_INITIALIZER;
static int please_shutdown = 0;
static pthread_t playing_thread;

typedef struct {
    int fd;
    stream_cfg stream;
    SOCKADDR remote;
    int running;
    pthread_t thread;
} rtsp_conn_info;

// determine if we are the currently playing thread
static inline int rtsp_playing(void) {
    if (pthread_mutex_trylock(&playing_mutex)) {
        return pthread_equal(playing_thread, pthread_self());
    } else {
        pthread_mutex_unlock(&playing_mutex);
        return 0;
    }
}

static void rtsp_take_player(void) {
    if (rtsp_playing())
        return;

    if (pthread_mutex_trylock(&playing_mutex)) {
        debug(1, "shutting down playing thread\n");
        // XXX minor race condition between please_shutdown and signal delivery
        please_shutdown = 1;
        pthread_kill(playing_thread, SIGUSR1);
        pthread_mutex_lock(&playing_mutex);
    }
    playing_thread = pthread_self();
}

void rtsp_shutdown_stream(void) {
    rtsp_take_player();
    pthread_mutex_unlock(&playing_mutex);
}

// keep track of the threads we have spawned so we can join() them
static rtsp_conn_info **conns = NULL;
static int nconns = 0;
static void track_thread(rtsp_conn_info *conn) {
    conns = realloc(conns, sizeof(rtsp_conn_info*) * (nconns + 1));
    conns[nconns] = conn;
    nconns++;
}

static void cleanup_threads(void) {
    void *retval;
    int i;
    debug(2, "culling threads.\n");
    for (i=0; i<nconns; ) {
        if (conns[i]->running == 0) {
            pthread_join(conns[i]->thread, &retval);
            free(conns[i]);
            debug(2, "one joined\n");
            nconns--;
            if (nconns)
                conns[i] = conns[nconns];
        } else {
            i++;
        }
    }
}

// park a null at the line ending, and return the next line pointer
// accept \r, \n, or \r\n
static char *nextline(char *in, int inbuf) {
    char *out = NULL;
    while (inbuf) {
        if (*in == '\r') {
            *in++ = 0;
            out = in;
        }
        if (*in == '\n') {
            *in++ = 0;
            out = in;
        }

        if (out)
            break;

        in++;
        inbuf--;
    }
    return out;
}

typedef struct {
    int nheaders;
    char *name[16];
    char *value[16];

    int contentlength;
    char *content;

    // for requests
    char method[16];

    // for responses
    int respcode;
} rtsp_message;

static rtsp_message * msg_init(void) {
    rtsp_message *msg = malloc(sizeof(rtsp_message));
    memset(msg, 0, sizeof(rtsp_message));
    return msg;
}

static int msg_add_header(rtsp_message *msg, char *name, char *value) {
    if (msg->nheaders >= sizeof(msg->name)/sizeof(char*)) {
        warn("too many headers?!");
        return 1;
    }

    msg->name[msg->nheaders] = strdup(name);
    msg->value[msg->nheaders] = strdup(value);
    msg->nheaders++;

    return 0;
}

static char *msg_get_header(rtsp_message *msg, char *name) {
    int i;
    for (i=0; i<msg->nheaders; i++)
        if (!strcasecmp(msg->name[i], name))
            return msg->value[i];
    return NULL;
}

static void msg_free(rtsp_message *msg) {
    int i;
    for (i=0; i<msg->nheaders; i++) {
        free(msg->name[i]);
        free(msg->value[i]);
    }
    if (msg->content)
        free(msg->content);
    free(msg);
}


static int msg_handle_line(rtsp_message **pmsg, char *line) {
    rtsp_message *msg = *pmsg;

    if (!msg) {
        msg = msg_init();
        *pmsg = msg;
        char *sp, *p;

        debug(1, "received request: %s\n", line);

        p = strtok_r(line, " ", &sp);
        if (!p)
            goto fail;
        strncpy(msg->method, p, sizeof(msg->method)-1);

        p = strtok_r(NULL, " ", &sp);
        if (!p)
            goto fail;

        p = strtok_r(NULL, " ", &sp);
        if (!p)
            goto fail;
        if (strcmp(p, "RTSP/1.0"))
            goto fail;

        return -1;
    }

    if (strlen(line)) {
        char *p;
        p = strstr(line, ": ");
        if (!p) {
            warn("bad header: >>%s<<", line);
            goto fail;
        }
        *p = 0;
        p += 2;
        msg_add_header(msg, line, p);
        debug(2, "    %s: %s\n", line, p);
        return -1;
    } else {
        char *cl = msg_get_header(msg, "Content-Length");
        if (cl)
            return atoi(cl);
        else
            return 0;
    }

fail:
    *pmsg = NULL;
    msg_free(msg);
    return 0;
}

static rtsp_message * rtsp_read_request(int fd) {
    ssize_t buflen = 512;
    char *buf = malloc(buflen+1);

    rtsp_message *msg = NULL;

    ssize_t nread;
    ssize_t inbuf = 0;
    int msg_size = -1;

    while (msg_size < 0) {
        if (please_shutdown) {
            debug(1, "RTSP shutdown requested\n");
            goto shutdown;
        }
        nread = read(fd, buf+inbuf, buflen - inbuf);
        if (!nread) {
            debug(1, "RTSP connection closed\n");
            goto shutdown;
        }
        if (nread < 0) {
            if (errno==EINTR)
                continue;
            perror("read failure");
            goto shutdown;
        }
        inbuf += nread;

        char *next;
        while (msg_size < 0 && (next = nextline(buf, inbuf))) {
            msg_size = msg_handle_line(&msg, buf);

            if (!msg) {
                warn("no RTSP header received");
                goto shutdown;
            }

            inbuf -= next-buf;
            if (inbuf)
                memmove(buf, next, inbuf);
        }
    }

    if (msg_size > buflen) {
        buf = realloc(buf, msg_size);
        if (!buf) {
            warn("too much content");
            goto shutdown;
        }
        buflen = msg_size;
    }

    while (inbuf < msg_size) {
        nread = read(fd, buf+inbuf, msg_size-inbuf);
        if (!nread)
            goto shutdown;
        if (nread==EINTR)
            continue;
        if (nread < 0) {
            perror("read failure");
            goto shutdown;
        }
        inbuf += nread;
    }

    msg->contentlength = inbuf;
    msg->content = buf;
    return msg;

shutdown:
    free(buf);
    if (msg) {
        msg_free(msg);
    }
    return NULL;
}

static void msg_write_response(int fd, rtsp_message *resp) {
    char pkt[1024];
    int pktfree = sizeof(pkt);
    char *p = pkt;
    int i, n;

    n = snprintf(p, pktfree,
                 "RTSP/1.0 %d %s\r\n", resp->respcode,
                 resp->respcode==200 ? "OK" : "Error");
    debug(1, "sending response: %s", pkt);
    pktfree -= n;
    p += n;

    for (i=0; i<resp->nheaders; i++) {
        debug(2, "    %s: %s\n", resp->name[i], resp->value[i]);
        n = snprintf(p, pktfree, "%s: %s\r\n", resp->name[i], resp->value[i]);
        pktfree -= n;
        p += n;
        if (pktfree <= 0)
            die("Attempted to write overlong RTSP packet");
    }

    if (pktfree < 3)
        die("Attempted to write overlong RTSP packet");

    strcpy(p, "\r\n");
    write(fd, pkt, p-pkt+2);
}

static void handle_options(rtsp_conn_info *conn,
                           rtsp_message *req, rtsp_message *resp) {
    resp->respcode = 200;
    msg_add_header(resp, "Public",
                   "ANNOUNCE, SETUP, RECORD, "
                   "PAUSE, FLUSH, TEARDOWN, "
                   "OPTIONS, GET_PARAMETER, SET_PARAMETER");
}

static void handle_teardown(rtsp_conn_info *conn,
                            rtsp_message *req, rtsp_message *resp) {
    if (!rtsp_playing())
        return;
    digitalWrite(11, 1);	/* On TearDown:	Turn Ampliefier OFF - enable sleep */
    resp->respcode = 200;
    msg_add_header(resp, "Connection", "close");
    please_shutdown = 1;
}

static void handle_flush(rtsp_conn_info *conn,
                         rtsp_message *req, rtsp_message *resp) {
    // the "RTP-Info" header tells us what the seqno and rtptime of the next
    // audio packet will be, should playback resume
    int seq;
    unsigned long rtp_tsp;
    unsigned long rtptime;

    if (!rtsp_playing())
        return;

    char *hdr = msg_get_header(req, "RTP-Info");
    if (!hdr)
        return;
    char *p;
    p = strstr(hdr, "seq=");
    if (!p)
        return;
    p = strchr(p, '=') + 1;
    seq = atoi(p);
    p = strstr(hdr, "rtptime=");
    if (!p)
        return;
    p = strchr(p, '=') + 1;
    rtptime = strtoul(p, NULL, 0);
    debug(1, "Received seq: %04X, rtptime: %lu\n", seq, rtptime);

    rtp_tsp = player_flush(seq, rtptime);
    char *resphdr = malloc(32);
    sprintf(resphdr, "rtptime=%lu", rtp_tsp);
    debug(1, "Reporting RTP-Info: %s\n", resphdr);
    msg_add_header(resp, "RTP-Info", resphdr);
    resp->respcode = 200;

    free(resphdr);
}

static void handle_setup(rtsp_conn_info *conn,
                         rtsp_message *req, rtsp_message *resp) {
    int cport, tport;
    char *hdr = msg_get_header(req, "Transport");
    if (!hdr)
        return;

    char *p;
    p = strstr(hdr, "control_port=");
    if (!p)
        return;
    p = strchr(p, '=') + 1;
    cport = atoi(p);

    p = strstr(hdr, "timing_port=");
    if (!p)
        return;
    p = strchr(p, '=') + 1;
    tport = atoi(p);

    rtsp_take_player();
    int sport = rtp_setup(&conn->remote, &cport, &tport);
    if (!sport)
        return;

    digitalWrite(11, 0);	/* On Set-up:	Turn Amplifier ON - disable sleep */
    player_play(&conn->stream);

<<<<<<< HEAD
    char *resphdr = malloc(120);
=======
    char *resphdr = malloc(strlen(hdr) + 20);
>>>>>>> 7217d4a8
    sprintf(resphdr, "%s;server_port=%d;control_port=%d;timing_port=%d", "RTP/AVP/UDP;unicast;interleaved=0-1;mode=record", sport, cport, tport);
    msg_add_header(resp, "Transport", resphdr);

    msg_add_header(resp, "Session", "1");

    resp->respcode = 200;

    free(resphdr);
}

static void handle_record(rtsp_conn_info *conn,
                         rtsp_message *req, rtsp_message *resp) {
    // most clients will add a "RTP-Info" header, so we know the first
    // audio packet's seqno and rtptime.
    // if there's no "RTP-Info" header, we go into a loose RTP mode
    int seq = -1;
    unsigned long rtptime = 0;
    int rtp_mode = 0;
    char *hdr = msg_get_header(req, "RTP-Info");
    if (hdr) {
        char *p;
        p = strstr(hdr, "seq=");
        if (!p)
            return;
        p = strchr(p, '=') + 1;
        seq = atoi(p);
        p = strstr(hdr, "rtptime=");
        if (!p)
            return;
        p = strchr(p, '=') + 1;
        rtptime = strtoul(p, NULL, 0);
        rtp_mode = 1;
    }
    debug(1, "Received seq: %04X, rtptime: %lu\n", seq, rtptime);
    rtp_record(rtp_mode);
    player_flush(seq, rtptime);

    // note: it is assumed we're supposed to return the delay in ms
    char *resphdr = malloc(10);
    sprintf(resphdr, "%d", config.delay/1000);
    debug(1, "Reporting %sms delay\n", resphdr);
    msg_add_header(resp, "Audio-Latency", resphdr);
    resp->respcode = 200;

    free(resphdr);
}

static void handle_record(rtsp_conn_info *conn,
                         rtsp_message *req, rtsp_message *resp) {
    // most clients will add a "RTP-Info" header, so we know the first
    // audio packet's seqno and rtptime.
    // if there's no "RTP-Info" header, we go into a loose RTP mode
    int seq = -1;
    unsigned long rtptime = 0;
    int rtp_mode = 0;
    char *hdr = msg_get_header(req, "RTP-Info");
    if (hdr) {
        char *p;
        p = strstr(hdr, "seq=");
        if (!p)
            return;
        p = strchr(p, '=') + 1;
        seq = atoi(p);
        p = strstr(hdr, "rtptime=");
        if (!p)
            return;
        p = strchr(p, '=') + 1;
        rtptime = strtoul(p, NULL, 0);
        rtp_mode = 1;
    }
    debug(1, "Received seq: %04X, rtptime: %lu\n", seq, rtptime);
    rtp_record(rtp_mode);
    player_flush(seq, rtptime);

    // note: it is assumed we're supposed to return the delay in ms
    char *resphdr = malloc(10);
    sprintf(resphdr, "%d", config.delay/1000);
    debug(1, "Reporting %sms delay\n", resphdr);
    msg_add_header(resp, "Audio-Latency", resphdr);
    resp->respcode = 200;

    free(resphdr);
}

static void handle_ignore(rtsp_conn_info *conn,
                          rtsp_message *req, rtsp_message *resp) {
    resp->respcode = 200;
}

static void handle_set_parameter(rtsp_conn_info *conn,
                                 rtsp_message *req, rtsp_message *resp) {
    if (!req->contentlength)
        debug(1, "received empty SET_PARAMETER request\n");

    char *cp = req->content;
    int cp_left = req->contentlength;
    char *next;
    while (cp_left && cp) {
        next = nextline(cp, cp_left);
        cp_left -= next-cp;

        if (!strncmp(cp, "volume: ", 8)) {
            float volume = atof(cp + 8);
            debug(1, "volume: %f\n", volume);
            player_volume(volume);
        } else {
            debug(1, "unrecognised parameter: >>%s<< (%d)\n", cp, strlen(cp));
        }
        cp = next;
    }


    resp->respcode = 200;
}

static void handle_announce(rtsp_conn_info *conn,
                            rtsp_message *req, rtsp_message *resp) {

    char *paesiv = NULL;
    char *prsaaeskey = NULL;
    char *pfmtp = NULL;
    char *cp = req->content;
    int cp_left = req->contentlength;
    char *next;
    while (cp_left && cp) {
        next = nextline(cp, cp_left);
        cp_left -= next-cp;

        if (!strncmp(cp, "a=fmtp:", 7))
            pfmtp = cp+7;

        if (!strncmp(cp, "a=aesiv:", 8))
            paesiv = cp+8;

        if (!strncmp(cp, "a=rsaaeskey:", 12))
            prsaaeskey = cp+12;

        cp = next;
    }

    if (!paesiv || !prsaaeskey || !pfmtp) {
        warn("required params missing from announce");
        return;
    }

    int len, keylen;
    uint8_t *aesiv = base64_dec(paesiv, &len);
    if (len != 16) {
        warn("client announced aeskey of %d bytes, wanted 16", len);
        free(aesiv);
        return;
    }
    memcpy(conn->stream.aesiv, aesiv, 16);
    free(aesiv);

    uint8_t *rsaaeskey = base64_dec(prsaaeskey, &len);
    uint8_t *aeskey = rsa_apply(rsaaeskey, len, &keylen, RSA_MODE_KEY);
    free(rsaaeskey);
    if (keylen != 16) {
        warn("client announced rsaaeskey of %d bytes, wanted 16", keylen);
        free(aeskey);
        return;
    }
    memcpy(conn->stream.aeskey, aeskey, 16);
    free(aeskey);

    int i;
    for (i=0; i<sizeof(conn->stream.fmtp)/sizeof(conn->stream.fmtp[0]); i++)
        conn->stream.fmtp[i] = atoi(strsep(&pfmtp, " \t"));

    resp->respcode = 200;
}


static struct method_handler {
    char *method;
    void (*handler)(rtsp_conn_info *conn, rtsp_message *req,
                    rtsp_message *resp);
} method_handlers[] = {
    {"OPTIONS",         handle_options},
    {"ANNOUNCE",        handle_announce},
    {"FLUSH",           handle_flush},
    {"TEARDOWN",        handle_teardown},
    {"SETUP",           handle_setup},
    {"GET_PARAMETER",   handle_ignore},
    {"SET_PARAMETER",   handle_set_parameter},
    {"RECORD",          handle_record},
    {NULL,              NULL}
};

static void apple_challenge(int fd, rtsp_message *req, rtsp_message *resp) {
    char *hdr = msg_get_header(req, "Apple-Challenge");
    if (!hdr)
        return;

    SOCKADDR fdsa;
    socklen_t sa_len = sizeof(fdsa);
    getsockname(fd, (struct sockaddr*)&fdsa, &sa_len);

    int chall_len;
    uint8_t *chall = base64_dec(hdr, &chall_len);
    uint8_t buf[48], *bp = buf;
    int i;
    memset(buf, 0, sizeof(buf));

    if (chall_len > 16) {
        warn("oversized Apple-Challenge!");
        free(chall);
        return;
    }
    memcpy(bp, chall, chall_len);
    free(chall);
    bp += chall_len;

#ifdef AF_INET6
    if (fdsa.SAFAMILY == AF_INET6) {
        struct sockaddr_in6 *sa6 = (struct sockaddr_in6*)(&fdsa);
        memcpy(bp, sa6->sin6_addr.s6_addr, 16);
        bp += 16;
    } else
#endif
    {
        struct sockaddr_in *sa = (struct sockaddr_in*)(&fdsa);
        memcpy(bp, &sa->sin_addr.s_addr, 4);
        bp += 4;
    }

    for (i=0; i<6; i++)
        *bp++ = config.hw_addr[i];

    int buflen, resplen;
    buflen = bp-buf;
    if (buflen < 0x20)
        buflen = 0x20;

    uint8_t *challresp = rsa_apply(buf, buflen, &resplen, RSA_MODE_AUTH);
    char *encoded = base64_enc(challresp, resplen);

    // strip the padding.
    char *padding = strchr(encoded, '=');
    if (padding)
        *padding = 0;

    msg_add_header(resp, "Apple-Response", encoded);
    free(challresp);
    free(encoded);
}

static char *make_nonce(void) {
    uint8_t random[8];
    int fd = open("/dev/random", O_RDONLY);
    if (fd < 0)
        die("could not open /dev/random!");
    read(fd, random, sizeof(random));
    close(fd);
    return base64_enc(random, 8);
}

static int rtsp_auth(char **nonce, rtsp_message *req, rtsp_message *resp) {

    if (!config.password)
        return 0;
    if (!*nonce) {
        *nonce = make_nonce();
        goto authenticate;
    }

    char *hdr = msg_get_header(req, "Authorization");
    if (!hdr || strncmp(hdr, "Digest ", 7))
        goto authenticate;

    char *realm = strstr(hdr, "realm=\"");
    char *username = strstr(hdr, "username=\"");
    char *response = strstr(hdr, "response=\"");
    char *uri = strstr(hdr, "uri=\"");

    if (!realm || !username || !response || !uri)
        goto authenticate;

    char *quote;
    realm = strchr(realm, '"') + 1;
    if (!(quote = strchr(realm, '"')))
        goto authenticate;
    *quote = 0;
    username = strchr(username, '"') + 1;
    if (!(quote = strchr(username, '"')))
        goto authenticate;
    *quote = 0;
    response = strchr(response, '"') + 1;
    if (!(quote = strchr(response, '"')))
        goto authenticate;
    *quote = 0;
    uri = strchr(uri, '"') + 1;
    if (!(quote = strchr(uri, '"')))
        goto authenticate;
    *quote = 0;

    uint8_t digest_urp[16], digest_mu[16], digest_total[16];
    MD5_CTX ctx;
    MD5_Init(&ctx);
    MD5_Update(&ctx, username, strlen(username));
    MD5_Update(&ctx, ":", 1);
    MD5_Update(&ctx, realm, strlen(realm));
    MD5_Update(&ctx, ":", 1);
    MD5_Update(&ctx, config.password, strlen(config.password));
    MD5_Final(digest_urp, &ctx);

    MD5_Init(&ctx);
    MD5_Update(&ctx, req->method, strlen(req->method));
    MD5_Update(&ctx, ":", 1);
    MD5_Update(&ctx, uri, strlen(uri));
    MD5_Final(digest_mu, &ctx);

    int i;
    char buf[33];
    for (i=0; i<16; i++)
        sprintf(buf + 2*i, "%02X", digest_urp[i]);
    MD5_Init(&ctx);
    MD5_Update(&ctx, buf, 32);
    MD5_Update(&ctx, ":", 1);
    MD5_Update(&ctx, *nonce, strlen(*nonce));
    MD5_Update(&ctx, ":", 1);
    for (i=0; i<16; i++)
        sprintf(buf + 2*i, "%02X", digest_mu[i]);
    MD5_Update(&ctx, buf, 32);
    MD5_Final(digest_total, &ctx);

    for (i=0; i<16; i++)
        sprintf(buf + 2*i, "%02X", digest_total[i]);

    if (!strcmp(response, buf))
        return 0;
    warn("auth failed");

authenticate:
    resp->respcode = 401;
    int hdrlen = strlen(*nonce) + 40;
    char *authhdr = malloc(hdrlen);
    snprintf(authhdr, hdrlen, "Digest realm=\"taco\", nonce=\"%s\"", *nonce);
    msg_add_header(resp, "WWW-Authenticate", authhdr);
    free(authhdr);
    return 1;
}

static void *rtsp_conversation_thread_func(void *pconn) {
    // SIGUSR1 is used to interrupt this thread if blocked for read
    sigset_t set;
    sigemptyset(&set);
    sigaddset(&set, SIGUSR1);
    pthread_sigmask(SIG_UNBLOCK, &set, NULL);

    rtsp_conn_info *conn = pconn;

    rtsp_message *req, *resp;
    char *hdr, *auth_nonce = NULL;
    while ((req = rtsp_read_request(conn->fd))) {
        resp = msg_init();
        resp->respcode = 400;

        apple_challenge(conn->fd, req, resp);
        hdr = msg_get_header(req, "CSeq");
        if (hdr)
            msg_add_header(resp, "CSeq", hdr);
        msg_add_header(resp, "Audio-Jack-Status", "connected; type=analog");

        if (rtsp_auth(&auth_nonce, req, resp))
            goto respond;

        struct method_handler *mh;
        for (mh=method_handlers; mh->method; mh++) {
            if (!strcmp(mh->method, req->method)) {
                mh->handler(conn, req, resp);
                break;
            }
        }

respond:
        msg_write_response(conn->fd, resp);
        msg_free(req);
        msg_free(resp);
    }

    debug(1, "closing RTSP connection\n");
    if (conn->fd > 0)
        close(conn->fd);
    if (rtsp_playing()) {
        player_stop();
        rtp_shutdown();
        please_shutdown = 0;
        pthread_mutex_unlock(&playing_mutex);
    }
    if (auth_nonce)
        free(auth_nonce);
    conn->running = 0;
    debug(2, "terminating RTSP thread\n");
    return NULL;
}

// this function is not thread safe.
static const char* format_address(struct sockaddr *fsa) {
    static char string[INETx_ADDRSTRLEN];
    void *addr;
#ifdef AF_INET6
    if (fsa->sa_family == AF_INET6) {
        struct sockaddr_in6 *sa6 = (struct sockaddr_in6*)(fsa);
        addr = &(sa6->sin6_addr);
    } else
#endif
    {
        struct sockaddr_in *sa = (struct sockaddr_in*)(fsa);
        addr = &(sa->sin_addr);
    }
    return inet_ntop(fsa->sa_family, addr, string, sizeof(string));
}

void rtsp_listen_loop(void) {
    struct addrinfo hints, *info, *p;
    char portstr[6];
    int *sockfd = NULL;
    int nsock = 0;
    int i, ret;

    memset(&hints, 0, sizeof(hints));
    hints.ai_family = AF_UNSPEC;
    hints.ai_socktype = SOCK_STREAM;
    hints.ai_flags = AI_PASSIVE;

    snprintf(portstr, 6, "%d", config.port);

    ret = getaddrinfo(NULL, portstr, &hints, &info);
    if (ret) {
        die("getaddrinfo failed: %s", gai_strerror(ret));
    }

    for (p=info; p; p=p->ai_next) {
        int fd = socket(p->ai_family, p->ai_socktype, IPPROTO_TCP);
        int yes = 1;

        ret = setsockopt(fd, SOL_SOCKET, SO_REUSEADDR, &yes, sizeof(yes));

#ifdef IPV6_V6ONLY
        // some systems don't support v4 access on v6 sockets, but some do.
        // since we need to account for two sockets we might as well
        // always.
        if (p->ai_family == AF_INET6)
            ret |= setsockopt(fd, IPPROTO_IPV6, IPV6_V6ONLY, &yes, sizeof(yes));
#endif

        if (!ret)
            ret = bind(fd, p->ai_addr, p->ai_addrlen);

        // one of the address families will fail on some systems that
        // report its availability. do not complain.
        if (ret) {
            debug(1, "Failed to bind to address %s\n", format_address(p->ai_addr));
            continue;
        }
        debug(1, "Bound to address %s\n", format_address(p->ai_addr));

        listen(fd, 5);
        nsock++;
        sockfd = realloc(sockfd, nsock*sizeof(int));
        sockfd[nsock-1] = fd;
    }

    freeaddrinfo(info);

    if (!nsock)
        die("could not bind any listen sockets!");


    int maxfd = -1;
    fd_set fds;
    FD_ZERO(&fds);
    for (i=0; i<nsock; i++) {
        if (sockfd[i] > maxfd)
            maxfd = sockfd[i];
    }

    wiringPiSetupPhys();	/* Listen Loop: Initilise the GPIO access - use physical pin numbers */
    pinMode(11, OUTPUT);	/* let's use Pin 11 */
    digitalWrite(11, 1);	/* turn Amplifier Sleep mode ON */

    mdns_register();

    printf("Listening for connections.\n");
    shairport_startup_complete();

    int acceptfd;
    struct timeval tv;
    while (1) {
        tv.tv_sec = 300;
        tv.tv_usec = 0;

        for (i=0; i<nsock; i++)
            FD_SET(sockfd[i], &fds);

        ret = select(maxfd+1, &fds, 0, 0, &tv);
        if (ret<0) {
            if (errno==EINTR)
                continue;
            break;
        }

        cleanup_threads();

        acceptfd = -1;
        for (i=0; i<nsock; i++) {
            if (FD_ISSET(sockfd[i], &fds)) {
                acceptfd = sockfd[i];
                break;
            }
        }
        if (acceptfd < 0) // timeout
            continue;

        rtsp_conn_info *conn = malloc(sizeof(rtsp_conn_info));
        memset(conn, 0, sizeof(rtsp_conn_info));
        socklen_t slen = sizeof(conn->remote);

        debug(1, "new RTSP connection\n");
        conn->fd = accept(acceptfd, (struct sockaddr *)&conn->remote, &slen);
        if (conn->fd < 0) {
            perror("failed to accept connection");
            free(conn);
        } else {
            pthread_t rtsp_conversation_thread;
            ret = pthread_create(&rtsp_conversation_thread, NULL, rtsp_conversation_thread_func, conn);
            if (ret)
                die("Failed to create RTSP receiver thread!");

            conn->thread = rtsp_conversation_thread;
            conn->running = 1;
            track_thread(conn);
        }
    }
    perror("select");
    die("fell out of the RTSP select loop");
}<|MERGE_RESOLUTION|>--- conflicted
+++ resolved
@@ -444,11 +444,7 @@
     digitalWrite(11, 0);	/* On Set-up:	Turn Amplifier ON - disable sleep */
     player_play(&conn->stream);
 
-<<<<<<< HEAD
     char *resphdr = malloc(120);
-=======
-    char *resphdr = malloc(strlen(hdr) + 20);
->>>>>>> 7217d4a8
     sprintf(resphdr, "%s;server_port=%d;control_port=%d;timing_port=%d", "RTP/AVP/UDP;unicast;interleaved=0-1;mode=record", sport, cport, tport);
     msg_add_header(resp, "Transport", resphdr);
 
