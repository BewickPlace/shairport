--- conflicted
+++ resolved
@@ -418,54 +418,39 @@
 
 static void handle_setup(rtsp_conn_info *conn,
                          rtsp_message *req, rtsp_message *resp) {
-    int *cport;
-    int *tport;
+    int cport, tport;
     char *hdr = msg_get_header(req, "Transport");
     if (!hdr)
         return;
-    debug(1, "Transport:%s\n", hdr);
 
     char *p;
-    cport = malloc(sizeof(cport));
-    tport = malloc(sizeof(tport));
     p = strstr(hdr, "control_port=");
     if (!p)
-        goto cleanup_handle_setup;
+        return;
     p = strchr(p, '=') + 1;
-    *cport = atoi(p);
+    cport = atoi(p);
 
     p = strstr(hdr, "timing_port=");
     if (!p)
-        goto cleanup_handle_setup;
+        return;
     p = strchr(p, '=') + 1;
-    *tport = atoi(p);
+    tport = atoi(p);
 
     rtsp_take_player();
     int sport = rtp_setup(&conn->remote, &cport, &tport);
     if (!sport)
-        goto cleanup_handle_setup;
-    debug(1,"starting player_play\n");
+        return;
+
     digitalWrite(11, 0);	/* On Set-up:	Turn Amplifier ON - disable sleep */
-
     player_play(&conn->stream);
 
-<<<<<<< HEAD
-    char *resphdr = malloc(strlen(hdr) + 40);
-    sprintf(resphdr, "%s;server_port=%d;control_port=%d;timing_port=%d",
-            "RTP/AVP/UDP;unicast;interleaved=0-1;mode=record", sport, *cport, *tport);
-
-=======
     char *resphdr = malloc(strlen(hdr) + 20);
     sprintf(resphdr, "%s;server_port=%d;control_port=%d;timing_port=%d", "RTP/AVP/UDP;unicast;interleaved=0-1;mode=record", sport, cport, tport);
->>>>>>> a641e510
     msg_add_header(resp, "Transport", resphdr);
 
     msg_add_header(resp, "Session", "1");
 
     resp->respcode = 200;
-cleanup_handle_setup:
-    free(cport);
-    free(tport);
 }
 
 static void handle_record(rtsp_conn_info *conn,
@@ -505,43 +490,6 @@
     free(resphdr);
 }
 
-static void handle_record(rtsp_conn_info *conn,
-                         rtsp_message *req, rtsp_message *resp) {
-    // most clients will add a "RTP-Info" header, so we know the first
-    // audio packet's seqno and rtptime.
-    // if there's no "RTP-Info" header, we go into a loose RTP mode
-    int seq = -1;
-    unsigned long rtptime = 0;
-    int rtp_mode = 0;
-    char *hdr = msg_get_header(req, "RTP-Info");
-    if (hdr) {
-        char *p;
-        p = strstr(hdr, "seq=");
-        if (!p)
-            return;
-        p = strchr(p, '=') + 1;
-        seq = atoi(p);
-        p = strstr(hdr, "rtptime=");
-        if (!p)
-            return;
-        p = strchr(p, '=') + 1;
-        rtptime = strtoul(p, NULL, 0);
-        rtp_mode = 1;
-    }
-    debug(1, "Received seq: %04X, rtptime: %lu\n", seq, rtptime);
-    rtp_record(rtp_mode);
-    player_flush(seq, rtptime);
-
-    // note: it is assumed we're supposed to return the delay in ms
-    char *resphdr = malloc(10);
-    sprintf(resphdr, "%d", config.delay/1000);
-    debug(1, "Reporting %sms delay\n", resphdr);
-    msg_add_header(resp, "Audio-Latency", resphdr);
-    resp->respcode = 200;
-
-    free(resphdr);
-}
-
 static void handle_ignore(rtsp_conn_info *conn,
                           rtsp_message *req, rtsp_message *resp) {
     resp->respcode = 200;
